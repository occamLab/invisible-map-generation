--- conflicted
+++ resolved
@@ -14,12 +14,7 @@
     "occam":
     {
         "RTABMAP_DATA_PATH" : "../rtabmap/OCCAM_RPY.txt",
-<<<<<<< HEAD
         "OUTPUTTED_JSON_PATH": "../.cache/ground_truth/gt_occam_rtab.json",
         "PROCESSED_GRAPH_DATA_PATH": "../.cache/TestProcessed/rawMapData/pmgcjnDP0DfvDiwwlKdp9KIM2cC3/occa-no-0 1731960600836333.json"
-=======
-        "OUTPUTTED_JSON_PATH": "../.cache/ground_truth/gt_occam_rtabmap.json",
-        "PROCESSED_GRAPH_DATA_PATH": "../.cache/TestProcessed/rawMapData/pmgcjnDP0DfvDiwwlKdp9KIM2cC3/rucha-occum 1609467745874291.json"
->>>>>>> 5bc32fe4
     }
 }