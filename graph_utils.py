"""Some helpful functions for visualizing and analyzing graphs.
"""
import numpy as np
<<<<<<< HEAD
from graph import VertexType
=======
from graph_vertex_edge_classes import VertexType
>>>>>>> 4565fd6e
from scipy.spatial.transform import Rotation as R
from g2o import SE3Quat, EdgeProjectPSI2UV
import g2o


def optimizer_to_map(vertices, optimizer, is_sparse_bundle_adjustment=False):
    """Convert a :class: g2o.SparseOptimizer to a dictionary containing locations of the phone, tags, and waypoints.

    Args:
        vertices: A dictionary of vertices. This is used to lookup the type of vertex pulled from the optimizer.
        optimizer: a :class: g2o.SparseOptimizer containing a map.
        is_sparse_bundle_adjustment: True if the optimizer is based on sparse bundle adjustment and False otherwise.

    Returns:
        A dictionary with fields 'locations', 'tags', and 'waypoints'. The 'locations' key covers a (n, 8) array
         containing x, y, z, qx, qy, qz, qw locations of the phone as well as the vertex uid at n points. The 'tags' and
          'waypoints' keys cover the locations of the tags and waypoints in the same format.
    """
    locations = np.reshape([], [0, 9])
    tagpoints = np.reshape([], [0, 3])
    tags = np.reshape([], [0, 8])
    waypoints = np.reshape([], [0, 8])
    waypoint_metadata = []
    exaggerate_tag_corners = True
    for i in optimizer.vertices():
        mode = vertices[i].mode
        if mode == VertexType.TAGPOINT:
            location = optimizer.vertex(i).estimate()
            if exaggerate_tag_corners:
                location = location * np.array([10, 10, 1])
            tag_vert = find_connected_tag_vert(optimizer, optimizer.vertex(i))
            tagpoints = np.vstack((tagpoints, tag_vert.estimate().inverse() * location))
        else:
            location = optimizer.vertex(i).estimate().translation()
            rotation = optimizer.vertex(i).estimate().rotation().coeffs()

            if mode == VertexType.ODOMETRY:
                pose = np.concatenate([location, rotation, [i], [vertices[i].meta_data['poseId']]])
                locations = np.vstack([locations, pose])
            elif mode == VertexType.TAG:
                pose = np.concatenate([location, rotation, [i]])
                if is_sparse_bundle_adjustment:
                    # adjusts tag based on the position of the tag center
                    pose[:-1] = (SE3Quat([0, 0, 1, 0, 0, 0, 1]).inverse() * SE3Quat(vertices[i].estimate)).to_vector()
                if 'tag_id' in vertices[i].meta_data:
                    pose[-1] = vertices[i].meta_data['tag_id']
                tags = np.vstack([tags, pose])
            elif mode == VertexType.WAYPOINT:
                pose = np.concatenate([location, rotation, [i]])
                waypoints = np.vstack([waypoints, pose])
                waypoint_metadata.append(vertices[i].meta_data)

    # convert to array for sorting
    locations = np.array(locations)
    locations = locations[locations[:, -1].argsort()]
    return {'locations': locations, 'tags': np.array(tags), 'tagpoints': tagpoints,
            'waypoints': [waypoint_metadata, np.array(waypoints)]}


def find_connected_tag_vert(optimizer, location_vert):
    # TODO: it would be nice if we didn't have to scan the entire graph
    for edge in optimizer.edges():
        if type(edge) == EdgeProjectPSI2UV:
            if edge.vertex(0).id() == location_vert.id():
                return edge.vertex(2)
    return None


def measurement_to_matrix(measurement):
    transformation = np.eye(4)
    transformation[:3, 3] = measurement[:3]
    transformation[:3, :3] = R.from_quat(measurement[3:7]).as_matrix()
    return transformation


def pose_to_isometry(pose):
    """Convert a pose vector to a :class: g2o.Isometry3d instance.

    Args:
<<<<<<< HEAD
        pose: A 7 element 1-d numpy array encoding x, y, z, qx, qy,
        qz, and qw respectively.
    Returns:
        A :class: g2o.Isometry3d instance encoding the same
        information as the input pose.
=======
        pose: A 7 element 1-d numpy array encoding x, y, z, qx, qy, qz, and qw respectively.
    Returns:
        A :class: g2o.Isometry3d instance encoding the same information as the input pose.
>>>>>>> 4565fd6e
    """
    return g2o.Isometry3d(g2o.Quaternion(*np.roll(pose[3:7], 1)), pose[:3])


def pose_to_se3quat(pose):
    """Convert a pose vector to a :class: g2o.Isometry3d instance.

    Args:
<<<<<<< HEAD
        pose: A 7 element 1-d numpy array encoding x, y, z, qx, qy,
        qz, and qw respectively.
    Returns:
        A :class: g2o.Isometry3d instance encoding the same
        information as the input pose.
=======
        pose: A 7 element 1-d numpy array encoding x, y, z, qx, qy, qz, and qw respectively.
    Returns:
        A :class: g2o.Isometry3d instance encoding the same information as the input pose.
>>>>>>> 4565fd6e
    """
    return g2o.SE3Quat(g2o.Quaternion(*np.roll(pose[3:7], 1)), pose[:3])


def isometry_to_pose(isometry):
    """Convert a :class: g2o.Isometry3d to a vector containing a pose.

    Args:
        isometry: A :class: g2o.Isometry3d instance.
    Returns:
<<<<<<< HEAD
        A 7 element 1-d numpy array encoding x, y, z, qx, qy, qz, and
        qw respectively.
=======
        A 7 element 1-d numpy array encoding x, y, z, qx, qy, qz, and qw respectively.
>>>>>>> 4565fd6e
    """
    return np.concatenate(
        [isometry.translation(), isometry.rotation().coeffs()])


def global_yaw_effect_basis(rotation, gravity_axis='z'):
<<<<<<< HEAD
    """Form a basis which describes the effect of a change in global
    yaw on a local measurement's qx, qy, and qz.

    Since the accelerometer measures gravitational acceleration, it
    can accurately measure the global z-azis but its measurement of
    the orthogonal axis are less reliable.

    Args:
        rotation: A :class: scipy.spatial.transform.Rotation encoding
        a local rotation.
=======
    """Form a basis which describes the effect of a change in global yaw on a local measurement's qx, qy, and qz.

    Since the accelerometer measures gravitational acceleration, it can accurately measure the global z-azis but its
    measurement of the orthogonal axis are less reliable.

    Args:
        rotation: A :class: scipy.spatial.transform.Rotation encoding a local rotation.
>>>>>>> 4565fd6e
        gravity_axis: A character specifying the gravity axis (e.g., 'z')

    Returns:
        A 3x3 numpy array where the columns are the new basis.
    """
    rotation1 = R.from_euler(gravity_axis, 0.05) * rotation
    change = rotation1.as_quat()[:3] - rotation.as_quat()[:3]
    return np.linalg.svd(change[:, np.newaxis])[0]<|MERGE_RESOLUTION|>--- conflicted
+++ resolved
@@ -1,11 +1,7 @@
 """Some helpful functions for visualizing and analyzing graphs.
 """
 import numpy as np
-<<<<<<< HEAD
-from graph import VertexType
-=======
 from graph_vertex_edge_classes import VertexType
->>>>>>> 4565fd6e
 from scipy.spatial.transform import Rotation as R
 from g2o import SE3Quat, EdgeProjectPSI2UV
 import g2o
@@ -85,17 +81,9 @@
     """Convert a pose vector to a :class: g2o.Isometry3d instance.
 
     Args:
-<<<<<<< HEAD
-        pose: A 7 element 1-d numpy array encoding x, y, z, qx, qy,
-        qz, and qw respectively.
-    Returns:
-        A :class: g2o.Isometry3d instance encoding the same
-        information as the input pose.
-=======
         pose: A 7 element 1-d numpy array encoding x, y, z, qx, qy, qz, and qw respectively.
     Returns:
         A :class: g2o.Isometry3d instance encoding the same information as the input pose.
->>>>>>> 4565fd6e
     """
     return g2o.Isometry3d(g2o.Quaternion(*np.roll(pose[3:7], 1)), pose[:3])
 
@@ -104,17 +92,9 @@
     """Convert a pose vector to a :class: g2o.Isometry3d instance.
 
     Args:
-<<<<<<< HEAD
-        pose: A 7 element 1-d numpy array encoding x, y, z, qx, qy,
-        qz, and qw respectively.
-    Returns:
-        A :class: g2o.Isometry3d instance encoding the same
-        information as the input pose.
-=======
         pose: A 7 element 1-d numpy array encoding x, y, z, qx, qy, qz, and qw respectively.
     Returns:
         A :class: g2o.Isometry3d instance encoding the same information as the input pose.
->>>>>>> 4565fd6e
     """
     return g2o.SE3Quat(g2o.Quaternion(*np.roll(pose[3:7], 1)), pose[:3])
 
@@ -125,30 +105,13 @@
     Args:
         isometry: A :class: g2o.Isometry3d instance.
     Returns:
-<<<<<<< HEAD
-        A 7 element 1-d numpy array encoding x, y, z, qx, qy, qz, and
-        qw respectively.
-=======
         A 7 element 1-d numpy array encoding x, y, z, qx, qy, qz, and qw respectively.
->>>>>>> 4565fd6e
     """
     return np.concatenate(
         [isometry.translation(), isometry.rotation().coeffs()])
 
 
 def global_yaw_effect_basis(rotation, gravity_axis='z'):
-<<<<<<< HEAD
-    """Form a basis which describes the effect of a change in global
-    yaw on a local measurement's qx, qy, and qz.
-
-    Since the accelerometer measures gravitational acceleration, it
-    can accurately measure the global z-azis but its measurement of
-    the orthogonal axis are less reliable.
-
-    Args:
-        rotation: A :class: scipy.spatial.transform.Rotation encoding
-        a local rotation.
-=======
     """Form a basis which describes the effect of a change in global yaw on a local measurement's qx, qy, and qz.
 
     Since the accelerometer measures gravitational acceleration, it can accurately measure the global z-azis but its
@@ -156,7 +119,6 @@
 
     Args:
         rotation: A :class: scipy.spatial.transform.Rotation encoding a local rotation.
->>>>>>> 4565fd6e
         gravity_axis: A character specifying the gravity axis (e.g., 'z')
 
     Returns:
