--- conflicted
+++ resolved
@@ -8,97 +8,9 @@
 from scipy.optimize import OptimizeResult
 from graph_utils import pose_to_isometry, pose_to_se3quat, global_yaw_effect_basis, isometry_to_pose, \
     measurement_to_matrix
-<<<<<<< HEAD
-
 from maximization_model import maxweights
 
 
-class VertexType(Enum):
-    """An enumeration containing the vertex types ODOMETRY, TAG,
-    DUMMY, and WAYPOINT.
-    """
-    ODOMETRY = 0
-    TAG = 1
-    TAGPOINT = 2
-    DUMMY = 3
-    WAYPOINT = 4
-
-
-class Vertex:
-    """A class to contain a vertex of the optimization graph.
-
-    It contains the :class: VertexType of the vertex as well as the
-    pose.
-    """
-
-    def __init__(self, mode, estimate, fixed):
-        """The vertex class.
-
-        Args:
-            mode: The :class: VertexType of the vertex.
-            estimate: The estimate of where the vertex is
-        """
-        self.mode = mode
-        self.estimate = estimate
-        self.fixed = fixed
-        self.meta_data = {}
-
-
-class Edge:
-    """A class for graph edges.
-
-    It encodes UIDs for the start and end vertices, the measurement,
-    and the information matrix.
-    """
-
-    def __init__(self,
-                 startuid,
-                 enduid,
-                 corner_ids,
-                 information,
-                 information_prescaling,
-                 camera_intrinsics,
-                 measurement):
-        """The edge class.
-
-        The arguments are a startuid, enduid, an information matrix
-        represented by a 6x6 numpy array, and a measurement.
-
-        Args:
-            startuid: The UID of the starting vertex.
-                This can be any hashable such as an int.
-            enduid: The UID of the ending vertex.
-                This can be any hashable such as an int.
-            corner_ids: an array of UIDs for each of the tag corner vertices.
-                This only applies to edges to a tag
-            information: A 6x6 numpy array encoding measurement
-                information. The rows and columns encode x, y, z, qx,
-                qy, and qz information.
-            information_prescaling: A 6 element numpy array encoding
-                the diagonal of a matrix that pre-multiplies the edge
-                information matrix specified by the weights.  If None
-                is past, then the 6 element vector is assumed to be all
-                ones
-            camera_intrinsics: [fx, fy, cx, cy] (only applies to tag edges)
-            measurement: A 7 element numpy array encoding the measured
-                transform from the start vertex to the end vertex in
-                the start vertex's coordinate frame.
-                The format is [x, y, z, qx, qy, qz, qw].
-        """
-        self.startuid = startuid
-        self.enduid = enduid
-        self.corner_ids = corner_ids
-        self.information = information
-        self.information_prescaling = information_prescaling
-        self.camera_intrinsics = camera_intrinsics
-        self.measurement = measurement
-
-
-=======
-from maximization_model import maxweights
-
-
->>>>>>> 4565fd6e
 class Graph:
     """A class for the graph encoding a map with class methods to optimize it.
     """
@@ -358,23 +270,12 @@
                     self.optimized_graph.vertices()[uid].estimate())
 
     def connected_components(self):
-<<<<<<< HEAD
-        """Return a list of graphs representing connecting components of
-        the input graph.
-
-        If the graph is connected, there should only be one element in the
-        output.
-
-        Returns: A list of :class: Graph containing the connected
-            components.
-=======
         """Return a list of graphs representing connecting components of the input graph.
 
         If the graph is connected, there should only be one element in the output.
 
         Returns:
             A list of :class: Graph containing the connected components.
->>>>>>> 4565fd6e
         """
         groups = []
         for uid in self.edges:
@@ -404,12 +305,7 @@
         filled out.
 
         Returns:
-<<<<<<< HEAD
-            A :class: g2o.SparseOptimizer that can be optimized via its
-            optimize class method.
-=======
             A :class: g2o.SparseOptimizer that can be optimized via its optimize class method.
->>>>>>> 4565fd6e
         """
         optimizer = g2o.SparseOptimizer()
         optimizer.set_algorithm(g2o.OptimizationAlgorithmLevenberg(
@@ -540,20 +436,11 @@
     def ordered_odometry_edges(self):
         """Generate a list of a list of edges ordered by start of path to end.
 
-<<<<<<< HEAD
-        The lists are different connected paths.
-        As long as the graph is connected, the output list should only one
-        list of edges.
-
-        Returns: A list of lists of edge UIDs, where each sublist is a
-            sequence of connected edges.
-=======
         The lists are different connected paths. As long as the graph is connected, the output list should only one list
         of edges.
 
         Returns:
             A list of lists of edge UIDs, where each sublist is a sequence of connected edges.
->>>>>>> 4565fd6e
         """
         segments = []
 
