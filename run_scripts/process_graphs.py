"""
Script that runs on the deepthought.olin.edu server to listen to Firebase for
new maps and process and upload them.

Author: Allison Li, Duncan Mazza
"""

from map_processing.data_models import OConfig
from firebase_admin import credentials
from map_processing.graph_opt_utils import make_processed_map_json
from map_processing.graph import Graph
from map_processing.graph_opt_hl_interface import (
    PrescalingOptEnum,
    WeightSpecifier,
    WEIGHTS_DICT,
    optimize_graph,
)
from map_processing.cache_manager import CacheManagerSingleton, MapInfo
import os
import sys
from datetime import datetime
from firebase_admin import credentials

repository_root = os.path.join(os.path.dirname(os.path.abspath(__file__)), os.pardir)
sys.path.append(repository_root)

<<<<<<< HEAD
=======
from map_processing.cache_manager import CacheManagerSingleton, MapInfo
from map_processing.graph_opt_hl_interface import (
    PrescalingOptEnum,
    WeightSpecifier,
    WEIGHTS_DICT,
    optimize_graph,
)
from map_processing.graph import Graph
from map_processing.graph_opt_utils import make_processed_map_json

from map_processing.data_models import OConfig
>>>>>>> 8ee007ae

# Fetch the service account key JSON file contents
cred = credentials.Certificate(os.environ.get("GOOGLE_APPLICATION_CREDENTIALS"))
cms = CacheManagerSingleton(cred)


def on_event(event):
<<<<<<< HEAD
    """
    Callback for new events on firebase. This sends the for_each_map_info function (which runs the
    entire optimization workflow and uploads processed json to firebase) to the CMS for it to
    extract the unprocessed map json and run for_each_map_info on it.
    """
    cms.get_map_from_unprocessed_map_event(
        event, for_each_map_info, ignore_dict=True, override_all=False
=======
    print("got a new map to process")
    cms.get_map_from_unprocessed_map_event(
        event, for_each_map_info, ignore_dict=False, override_all=False
>>>>>>> 8ee007ae
    )


def for_each_map_info(map_info: MapInfo) -> None:
    """
    Full workflow of invisible map optimization. This function is called on every event where a new
    map is uploaded. The workflow is as follows:
        1. Receives map info object from CMS
        2. Converts map_info to graph object.
        3. Runs optimization with pre-defined weights and determines if SBA will be implemented
        4. Makes processed map json from OResult
        5. Uploaded processed map json to firebase under appropriate name
    """
    if map_info is None or map_info.map_dct is None or len(map_info.map_dct) == 0:
        return
    map_info.map_json_blob_name = (
        f"{map_info.map_json_blob_name[:-5]} "
        + f'{datetime.now().strftime("%Y%m%d%H%M%S")}.json'
    )
    graph = Graph.as_graph(map_info.map_dct, prescaling_opt=PrescalingOptEnum.ONES)
    optimization_config = OConfig(
        is_sba=False, weights=WEIGHTS_DICT[WeightSpecifier.BEST_SWEEP]
    )
    opt_result = optimize_graph(graph=graph, oconfig=optimization_config)
    json_str = make_processed_map_json(opt_result.map_opt, calculate_intersections=True)
    cms.upload(map_info, json_str)


if __name__ == "__main__":
<<<<<<< HEAD
    # Establishes connection to firebase and runs callback (on_event) on every firebase
    # action (ex: new map is uplaoded by a user)
=======
>>>>>>> 8ee007ae
    cms.firebase_listen(on_event, -1)<|MERGE_RESOLUTION|>--- conflicted
+++ resolved
@@ -19,25 +19,9 @@
 import os
 import sys
 from datetime import datetime
-from firebase_admin import credentials
 
 repository_root = os.path.join(os.path.dirname(os.path.abspath(__file__)), os.pardir)
 sys.path.append(repository_root)
-
-<<<<<<< HEAD
-=======
-from map_processing.cache_manager import CacheManagerSingleton, MapInfo
-from map_processing.graph_opt_hl_interface import (
-    PrescalingOptEnum,
-    WeightSpecifier,
-    WEIGHTS_DICT,
-    optimize_graph,
-)
-from map_processing.graph import Graph
-from map_processing.graph_opt_utils import make_processed_map_json
-
-from map_processing.data_models import OConfig
->>>>>>> 8ee007ae
 
 # Fetch the service account key JSON file contents
 cred = credentials.Certificate(os.environ.get("GOOGLE_APPLICATION_CREDENTIALS"))
@@ -45,7 +29,6 @@
 
 
 def on_event(event):
-<<<<<<< HEAD
     """
     Callback for new events on firebase. This sends the for_each_map_info function (which runs the
     entire optimization workflow and uploads processed json to firebase) to the CMS for it to
@@ -53,11 +36,6 @@
     """
     cms.get_map_from_unprocessed_map_event(
         event, for_each_map_info, ignore_dict=True, override_all=False
-=======
-    print("got a new map to process")
-    cms.get_map_from_unprocessed_map_event(
-        event, for_each_map_info, ignore_dict=False, override_all=False
->>>>>>> 8ee007ae
     )
 
 
@@ -87,9 +65,6 @@
 
 
 if __name__ == "__main__":
-<<<<<<< HEAD
     # Establishes connection to firebase and runs callback (on_event) on every firebase
     # action (ex: new map is uplaoded by a user)
-=======
->>>>>>> 8ee007ae
     cms.firebase_listen(on_event, -1)