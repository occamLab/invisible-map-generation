--- conflicted
+++ resolved
@@ -215,7 +215,6 @@
                                            ang_vel_var=args.avv)
 
     if args.ntsba:
-<<<<<<< HEAD
         ntsba_oresults = ogmc.find_optimal_map(cms, args.fix, compute_inf_params, weights=args.w, remove_bad_tag=args.t, sweep=args.s,
                               sba=1, visualize=False, map_pattern=map_pattern, sbea=args.sbea, compare=args.F,
                               num_processes=args.np)
@@ -242,15 +241,10 @@
             with open(f".cache/SemiProcessedMap/{oresult[1].map_name}_semi_processed.json", 'w') as write_file:
                 json.dump(semi_processed_map_dct, write_file, indent=2, sort_keys=True)
             
-=======
-        ogmc.find_optimal_map(cms, args.fix, compute_inf_params, weights=args.w, remove_bad_tag=args.t, sweep=args.s,
-                              sba=1, visualize=False, map_pattern=map_pattern, sbea=args.sbea, compare=args.F,
-                              num_processes=args.np, ntsba=False)
         ogmc.find_optimal_map(cms, args.fix, compute_inf_params, weights=args.w, remove_bad_tag=args.t, sweep=args.s,
                               sba=1, visualize=False, map_pattern=map_pattern, sbea=args.sbea, compare=args.F,
                               num_processes=args.np, ntsba=True)
 
->>>>>>> 94ea9dc0
     else:
         ogmc.find_optimal_map(cms, args.fix, compute_inf_params, weights=args.w, remove_bad_tag=args.t, sweep=args.s,
                               sba=args.sba, visualize=args.v, map_pattern=map_pattern, sbea=args.sbea, compare=args.F,
