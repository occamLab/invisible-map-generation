--- conflicted
+++ resolved
@@ -103,13 +103,8 @@
         opt_result = holistic_optimize(
             map_info=map_info, pso=PrescalingOptEnum(sba), oconfig=oconfig,
             fixed_vertices=fixed_vertices, verbose=True, visualize=visualize, compare=compare, upload=upload,
-<<<<<<< HEAD
-            gt_data=GTDataSet.gt_data_set_from_dict_of_arrays(gt_data) if gt_data is not None else None)
+            gt_data=GTDataSet.gt_data_set_from_dict_of_arrays(gt_data) if gt_data is not None else None, ntsba=ntsba)
         opt_results.append((opt_result, map_info))
-=======
-            gt_data=GTDataSet.gt_data_set_from_dict_of_arrays(gt_data) if gt_data is not None else None, ntsba=ntsba)
-
->>>>>>> 94ea9dc0
         # Get rotational metrics
         pre_optimized_tags = opt_result.map_pre.tags
         optimized_tags = opt_result.map_opt.tags
