--- conflicted
+++ resolved
@@ -249,13 +249,8 @@
                          base_oconfig=OConfig(is_sba=args.pso == PrescalingOptEnum.USE_SBA.value,
                                               compute_inf_params=compute_inf_params),
                          sweep_config=SWEEP_CONFIG, ordered_sweep_config_keys=[key for key in SWEEP_CONFIG.keys()],
-<<<<<<< HEAD
                          verbose=True, generate_plot=True, show_plot=args.v, num_processes=args.np, 
                          no_sba_baseline = args.nsb, upload_best=args.F, cms=cms)
-=======
-                         verbose=True, generate_plot=True, show_plot=args.v, num_processes=args.np,
-                         no_sba_baseline=args.nsb, fixed_vertices=VertexType.WAYPOINT)
->>>>>>> 5995e9ce
         
         # If you simply want to run the optimizer 
         else:
