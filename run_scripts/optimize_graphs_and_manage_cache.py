"""
Script that makes use of the GraphManager class.

Print the usage instructions:
>> python3 optimize_graphs_and_manage_cache.py -h

Example usage that listens to the unprocessed maps' database reference:
>> python3 optimize_graphs_and_manage_cache.py -f

Example usage that optimizes and plots all graphs matching the pattern specified 
by the -p flag:
>> python3 optimize_graphs_and_manage_cache.py -p "unprocessed_maps/**/*Living Room*"

Notes:
- This script was adapted from the script test_firebase_sba as of commit
  74891577511869f7cd3c4743c1e69fb5145f81e0
<<<<<<< HEAD
- The maps that are *processed* and cached are of a different format than the unprocessed graphs
  and cannot be-loaded for further processing.
=======
- The maps that are *processed* and cached are of a different format than the
  unprocessed graphs and cannot be-loaded for further processing.
>>>>>>> 8ee007ae
"""
import os
import sys

repository_root = os.path.join(os.path.dirname(os.path.abspath(__file__)), os.pardir)
sys.path.append(repository_root)

<<<<<<< HEAD
from map_processing import throw_out_bad_tags as tag_filter
=======
import argparse
import numpy as np
from firebase_admin import credentials
from typing import Dict, Callable, Iterable, Any, Tuple

from map_processing import PrescalingOptEnum, VertexType
from map_processing.cache_manager import CacheManagerSingleton
from map_processing.data_models import OComputeInfParams, GTDataSet, OConfig
from map_processing.graph_opt_hl_interface import (
    holistic_optimize,
    WEIGHTS_DICT,
    WeightSpecifier,
)
>>>>>>> 8ee007ae
from map_processing.sweep import sweep_params
from map_processing.graph_opt_hl_interface import (
    holistic_optimize,
    WEIGHTS_DICT,
    WeightSpecifier,
)
from map_processing.data_models import OComputeInfParams, GTDataSet, OConfig
from map_processing.cache_manager import CacheManagerSingleton
from map_processing import PrescalingOptEnum, VertexType
import map_processing
from typing import Dict, Callable, Iterable, Any, Tuple
from firebase_admin import credentials
import numpy as np
import argparse


SBA_SWEEP_CONFIG: Dict[OConfig.OConfigEnum, Tuple[Callable, Iterable[Any]]] = {
    # OConfig.OConfigEnum.ODOM_TAG_RATIO: (np.linspace, [1, 1, 1]),
    OConfig.OConfigEnum.LIN_VEL_VAR: (np.geomspace, [1e-10, 10, 10]),
    OConfig.OConfigEnum.ANG_VEL_VAR: (np.geomspace, [1e-10, 10, 10]),
    OConfig.OConfigEnum.TAG_SBA_VAR: (np.geomspace, [1e-10, 10, 10]),
    # OConfig.OConfigEnum.GRAV_MAG: (np.linspace, [1, 1, 1]),
}

NO_SBA_SWEEP_CONFIG: Dict[OConfig.OConfigEnum, Tuple[Callable, Iterable[Any]]] = {
    # OConfig.OConfigEnum.ODOM_TAG_RATIO: (np.linspace, [1, 1, 1]),
    OConfig.OConfigEnum.LIN_VEL_VAR: (np.geomspace, [1e-10, 10, 10]),
    OConfig.OConfigEnum.ANG_VEL_VAR: (np.geomspace, [1e-10, 10, 10]),
    OConfig.OConfigEnum.TAG_VAR: (np.geomspace, [1e-10, 10, 10]),
    # OConfig.OConfigEnum.TAG_SBA_VAR: (np.geomspace, [1e-10, 10, 10]),
    # OConfig.OConfigEnum.GRAV_MAG: (np.linspace, [1, 1, 1]),
}


def make_parser() -> argparse.ArgumentParser:
    p = argparse.ArgumentParser(
<<<<<<< HEAD
        description="Graph optimization utility for optimizing, plotting, and database "
        "upload/download",
=======
        description="Graph optimization utility for optimizing, plotting, and database"
        " upload/download",
>>>>>>> 8ee007ae
        formatter_class=argparse.ArgumentDefaultsHelpFormatter,
    )
    p.add_argument(
        "-p",
        type=str,
<<<<<<< HEAD
        help="Pattern to match to graph names; matching graph names in cache are optimized (e.g.,"
        "'-g *Living_Room*' will plot any cached map with 'Living_Room' in its name). The cache"
        "directory is searched recursively, and '**/' is automatically prepended to the pattern.",
=======
        help="Pattern to match to graph names; matching graph names in cache are "
        "optimized (e.g., '-g *Living_Room*' will plot any cached map with "
        "'Living_Room' in its name). The cache directory is searched recursively, "
        "and '**/' is automatically prepended to the pattern.",
    )
    p.add_argument(
        "-u",
        action="store_true",
        help="Specifies the recursive search (with the pattern given by the -p "
        "argument) to be rooted in the cache folder's root (default is to be rooted "
        "in the unprocessed_maps/ sub-directory of the cache).",
        default=True,
>>>>>>> 8ee007ae
    )
    p.add_argument(
        "--pso",
        type=int,
        required=False,
<<<<<<< HEAD
        help="Specifies the prescaling option used in the Graph.as_graph class method (according"
        "to the PrescalingOptEnum enum). Viable options are: "
=======
        help="Specifies the prescaling option used in the Graph.as_graph class method "
        "(according to the PrescalingOptEnum enum). Viable options are: "
>>>>>>> 8ee007ae
        " 0-Sparse bundle adjustment, "
        " 1-Tag prescaling uses the full covariance matrix,"
        " 2-Tag prescaling uses only the covariance matrix diagonal,"
        " 3-Tag prescaling is a matrix of ones.",
        default=0,
        choices={0, 1, 2, 3},
    )

    weights_options = [
<<<<<<< HEAD
        f"{weight_option.value}-'{str(weight_option)[len(WeightSpecifier.__name__) + 1:]}'"
=======
        f"{weight_option.value}-"
        f"'{str(weight_option)[len(WeightSpecifier.__name__) + 1:]}'"
>>>>>>> 8ee007ae
        for weight_option in WEIGHTS_DICT.keys()
    ]
    p.add_argument(
        "-w",
        type=int,
        required=False,
<<<<<<< HEAD
        help="Specifies which weight vector to be used (maps to a weight vector which is stored as"
        "a class attribute of the GraphManager class). Viable options are: "
        + ", ".join(weights_options),
=======
        help="Specifies which weight vector to be used (maps to a weight vector which "
        "is stored as a class attribute of the GraphManager class). Viable options "
        "are: " + ", ".join(weights_options),
>>>>>>> 8ee007ae
        default=0,
        choices={weight_option.value for weight_option in WEIGHTS_DICT.keys()},
    )
    p.add_argument(
        "-f",
        action="store_true",
        help="Acquire maps from Firebase and overwrite existing cache.",
        default=False,
    )
    p.add_argument(
        "-fs",
        type=str,
        required=False,
        help="Acquire maps from a specific bucket (device id) in firebase. This is done by linking"
        "your firebase device_id to your name in the firebase_device_config.json",
        default=None,
    )
    p.add_argument(
        "-F",
        action="store_true",
<<<<<<< HEAD
        help="Upload any graphs to Firebase that are optimized while this script is running. This"
        "option is mutually exclusive with the -c option.",
=======
        help="Upload any graphs to Firebase that are optimized while this script is "
        "running. This option is mutually exclusive with the -c option.",
>>>>>>> 8ee007ae
        default=False,
    )
    p.add_argument(
        "-c",
        action="store_true",
<<<<<<< HEAD
        help="Compare graph optimizations by computing two different optimizations for two"
        "sub-graphs of the specified graph: one where the tag vertices are not fixed, and one"
        "where they are. This option is mutually exclusive with the -F and -s flags.",
=======
        help="Compare graph optimizations by computing two different optimizations "
        "for two sub-graphs of the specified graph: one where the tag vertices are "
        "not fixed, and one where they are. This option is mutually exclusive with "
        "the -F and -s flags.",
>>>>>>> 8ee007ae
        default=False,
    )
    p.add_argument(
        "-v",
        action="store_true",
        help="Visualize plots",
        default=False,
    )
    p.add_argument(
        "-t",
        action="store_true",
        help="Throw out data values that are too far off",
        default=False,
    )

    pso_options = [
        f"{pso_option.value}-'{str(pso_option)[len(PrescalingOptEnum.__name__) + 1:]}'"
        for pso_option in PrescalingOptEnum
    ]
    p.add_argument(
        "--fix",
        type=int,
        nargs="*",
        default=[],
<<<<<<< HEAD
        help="What vertex types to fix during optimization (note: tagpoints are always fixed)."
        "Otherwise,".join(pso_options),
=======
        help="What vertex types to fix during optimization (note: tagpoints are "
        "always fixed). Otherwise," + " ,".join(pso_options),
>>>>>>> 8ee007ae
        choices={pso_option.value for pso_option in PrescalingOptEnum},
    )
    p.add_argument(
        "--filter",
        type=float,
        required=False,
<<<<<<< HEAD
        help="Removes from the graph observation edges above this many standard deviations from"
        "the mean observation edge chi2 value in the optimized graph. The graph optimization is"
        "then re-run with the modified graph. A negative value performs no filtering.",
=======
        help="Removes from the graph observation edges above this many standard "
        "deviations from the mean observation edge chi2 value in the optimized graph. "
        "The graph optimization is then re-run with the modified graph. A negative "
        "value performs no filtering.",
>>>>>>> 8ee007ae
        default=-1.0,
    )
    p.add_argument(
        "-g",
        action="store_true",
<<<<<<< HEAD
        help="Search for a matching ground truth data set and, if one is found, compute and print"
        "the ground truth metric.",
=======
        help="Search for a matching ground truth data set and, if one is found, "
        "compute and print the ground truth "
        "metric.",
>>>>>>> 8ee007ae
        default=False,
    )

    p.add_argument(
        "--lvv",
        type=float,
        required=False,
<<<<<<< HEAD
        help="Magnitude of the linear velocity variance vector used for edge information matrix"
        "computation",
=======
        help="Magnitude of the linear velocity variance vector used for edge "
        "information matrix computation",
>>>>>>> 8ee007ae
        default=1.0,
    )

    p.add_argument(
        "--avv",
        type=float,
        required=False,
        help="Angular velocity variance used for edge information matrix computation.",
        default=1.0,
    )

    p.add_argument(
        "--tsv",
        type=float,
        required=False,
        help="Variance value used the tag (SBA) variance (i.e., noise variance in "
        "pixel space)",
        default=1.0,
    )

    p.add_argument(
        "-s",
        action="store_true",
<<<<<<< HEAD
        help=f"Sweep the parameters as specified by the SWEEP_CONFIG dictionary in"
        f"{map_processing.sweep.__name__}.Mutually exclusive with the -c flag.",
=======
        help="Sweep the parameters as specified by the SWEEP_CONFIG dictionary in "
        f"{map_processing.sweep.__name__}. Mutually exclusive with the -c flag.",
>>>>>>> 8ee007ae
        default=False,
    )
    p.add_argument(
        "--sbea",
        action="store_true",
<<<<<<< HEAD
        help="(scale_by_edge_amount) Apply a multiplicative coefficient to the odom-to-tag ratio"
        "that is found by computing the ratio of the number of tag edges to odometry edges.",
=======
        help="(scale_by_edge_amount) Apply a multiplicative coefficient to the "
        "odom-to-tag ratio that is found by computing the ratio of the number of "
        "tag edges to odometry edges.",
>>>>>>> 8ee007ae
        default=False,
    )
    p.add_argument(
        "--np",
        type=int,
        required=False,
        help="Number of processes to use when parameter sweeping.",
        default=1,
    )
    return p


if __name__ == "__main__":
    parser = make_parser()
    args = parser.parse_args()

    if args.c and (args.F or args.s):
        print("Mutually exclusive flags with -c used")
        exit(-1)

    # Fetch the service account key JSON file contents
    env_variable = os.environ.get("GOOGLE_APPLICATION_CREDENTIALS")
    if env_variable is None:
        cms = CacheManagerSingleton(firebase_creds=None, max_listen_wait=0)
    else:
        cms = CacheManagerSingleton(
            firebase_creds=credentials.Certificate(env_variable), max_listen_wait=0
        )

    # Download all maps from Firebase
    if args.fs is not None:
        cms.download_maps_for_device(device_id_name=args.fs)
        exit(0)
    elif args.f:
        cms.download_all_maps()
        exit(0)

    map_pattern = args.p if args.p else ""
    matching_maps = cms.find_maps(map_pattern, search_restriction=0)
    if len(matching_maps) == 0:
        print(
<<<<<<< HEAD
            f"No matches for {map_pattern} in recursive search of {CacheManagerSingleton.CACHE_PATH}"
        )
        exit(0)

    # Remove tag observations that are bad
    if args.t:
        this_path = cms.find_maps(map_pattern, search_restriction=0, paths=True)
        print(tag_filter.throw_out_bad_tags(this_path[0], verbose=True))

=======
            f"No matches for {map_pattern} in recursive search of "
            f"{CacheManagerSingleton.CACHE_PATH}"
        )
        exit(0)

>>>>>>> 8ee007ae
    compute_inf_params = OComputeInfParams(
        lin_vel_var=np.ones(3) * np.sqrt(3) * args.lvv,
        tag_sba_var=args.tsv,
        ang_vel_var=args.avv,
    )
    for map_info in matching_maps:
        # If you want to sweep through optimization parameters
        if args.s:
            gt_data = cms.find_ground_truth_data_from_map_info(map_info)
<<<<<<< HEAD
            sweep_config = NO_SBA_SWEEP_CONFIG if args.pso == 1 else SBA_SWEEP_CONFIG

=======
>>>>>>> 8ee007ae
            sweep_params(
                mi=map_info,
                ground_truth_data=gt_data,
                base_oconfig=OConfig(
                    is_sba=args.pso == PrescalingOptEnum.USE_SBA.value,
                    compute_inf_params=compute_inf_params,
                ),
<<<<<<< HEAD
                sweep_config=sweep_config,
                ordered_sweep_config_keys=[key for key in sweep_config.keys()],
                verbose=True,
                generate_plot=True,
                show_plots=args.v,
                num_processes=args.np,
                upload_best=args.F,
                cms=cms,
            )

        # If you simply want to run the optimizer with specified weights
=======
                sweep_config=SWEEP_CONFIG,
                ordered_sweep_config_keys=[key for key in SWEEP_CONFIG.keys()],
                verbose=True,
                generate_plot=True,
                show_plot=args.v,
                num_processes=args.np,
            )
>>>>>>> 8ee007ae
        else:
            gt_data = cms.find_ground_truth_data_from_map_info(map_info)
            oconfig = OConfig(
                is_sba=args.pso == 0,
                weights=WEIGHTS_DICT[WeightSpecifier(args.w)],
                scale_by_edge_amount=args.sbea,
                compute_inf_params=compute_inf_params,
            )
            fixed_vertices = set()
            for tag_type in args.fix:
                fixed_vertices.add(VertexType(tag_type))
            opt_result = holistic_optimize(
                map_info=map_info,
                pso=PrescalingOptEnum(args.pso),
                oconfig=oconfig,
                fixed_vertices=fixed_vertices,
                verbose=True,
                visualize=args.v,
                compare=args.c,
                upload=args.F,
                gt_data=GTDataSet.gt_data_set_from_dict_of_arrays(gt_data)
                if gt_data is not None
                else None,
            )<|MERGE_RESOLUTION|>--- conflicted
+++ resolved
@@ -14,13 +14,8 @@
 Notes:
 - This script was adapted from the script test_firebase_sba as of commit
   74891577511869f7cd3c4743c1e69fb5145f81e0
-<<<<<<< HEAD
-- The maps that are *processed* and cached are of a different format than the unprocessed graphs
-  and cannot be-loaded for further processing.
-=======
 - The maps that are *processed* and cached are of a different format than the
   unprocessed graphs and cannot be-loaded for further processing.
->>>>>>> 8ee007ae
 """
 import os
 import sys
@@ -28,9 +23,6 @@
 repository_root = os.path.join(os.path.dirname(os.path.abspath(__file__)), os.pardir)
 sys.path.append(repository_root)
 
-<<<<<<< HEAD
-from map_processing import throw_out_bad_tags as tag_filter
-=======
 import argparse
 import numpy as np
 from firebase_admin import credentials
@@ -44,21 +36,9 @@
     WEIGHTS_DICT,
     WeightSpecifier,
 )
->>>>>>> 8ee007ae
 from map_processing.sweep import sweep_params
-from map_processing.graph_opt_hl_interface import (
-    holistic_optimize,
-    WEIGHTS_DICT,
-    WeightSpecifier,
-)
-from map_processing.data_models import OComputeInfParams, GTDataSet, OConfig
-from map_processing.cache_manager import CacheManagerSingleton
-from map_processing import PrescalingOptEnum, VertexType
+import map_processing.throw_out_bad_tags as tag_filter
 import map_processing
-from typing import Dict, Callable, Iterable, Any, Tuple
-from firebase_admin import credentials
-import numpy as np
-import argparse
 
 
 SBA_SWEEP_CONFIG: Dict[OConfig.OConfigEnum, Tuple[Callable, Iterable[Any]]] = {
@@ -81,23 +61,13 @@
 
 def make_parser() -> argparse.ArgumentParser:
     p = argparse.ArgumentParser(
-<<<<<<< HEAD
-        description="Graph optimization utility for optimizing, plotting, and database "
-        "upload/download",
-=======
         description="Graph optimization utility for optimizing, plotting, and database"
         " upload/download",
->>>>>>> 8ee007ae
         formatter_class=argparse.ArgumentDefaultsHelpFormatter,
     )
     p.add_argument(
         "-p",
         type=str,
-<<<<<<< HEAD
-        help="Pattern to match to graph names; matching graph names in cache are optimized (e.g.,"
-        "'-g *Living_Room*' will plot any cached map with 'Living_Room' in its name). The cache"
-        "directory is searched recursively, and '**/' is automatically prepended to the pattern.",
-=======
         help="Pattern to match to graph names; matching graph names in cache are "
         "optimized (e.g., '-g *Living_Room*' will plot any cached map with "
         "'Living_Room' in its name). The cache directory is searched recursively, "
@@ -110,19 +80,13 @@
         "argument) to be rooted in the cache folder's root (default is to be rooted "
         "in the unprocessed_maps/ sub-directory of the cache).",
         default=True,
->>>>>>> 8ee007ae
     )
     p.add_argument(
         "--pso",
         type=int,
         required=False,
-<<<<<<< HEAD
-        help="Specifies the prescaling option used in the Graph.as_graph class method (according"
-        "to the PrescalingOptEnum enum). Viable options are: "
-=======
         help="Specifies the prescaling option used in the Graph.as_graph class method "
         "(according to the PrescalingOptEnum enum). Viable options are: "
->>>>>>> 8ee007ae
         " 0-Sparse bundle adjustment, "
         " 1-Tag prescaling uses the full covariance matrix,"
         " 2-Tag prescaling uses only the covariance matrix diagonal,"
@@ -132,27 +96,17 @@
     )
 
     weights_options = [
-<<<<<<< HEAD
-        f"{weight_option.value}-'{str(weight_option)[len(WeightSpecifier.__name__) + 1:]}'"
-=======
         f"{weight_option.value}-"
         f"'{str(weight_option)[len(WeightSpecifier.__name__) + 1:]}'"
->>>>>>> 8ee007ae
         for weight_option in WEIGHTS_DICT.keys()
     ]
     p.add_argument(
         "-w",
         type=int,
         required=False,
-<<<<<<< HEAD
-        help="Specifies which weight vector to be used (maps to a weight vector which is stored as"
-        "a class attribute of the GraphManager class). Viable options are: "
-        + ", ".join(weights_options),
-=======
         help="Specifies which weight vector to be used (maps to a weight vector which "
         "is stored as a class attribute of the GraphManager class). Viable options "
         "are: " + ", ".join(weights_options),
->>>>>>> 8ee007ae
         default=0,
         choices={weight_option.value for weight_option in WEIGHTS_DICT.keys()},
     )
@@ -173,28 +127,17 @@
     p.add_argument(
         "-F",
         action="store_true",
-<<<<<<< HEAD
-        help="Upload any graphs to Firebase that are optimized while this script is running. This"
-        "option is mutually exclusive with the -c option.",
-=======
         help="Upload any graphs to Firebase that are optimized while this script is "
         "running. This option is mutually exclusive with the -c option.",
->>>>>>> 8ee007ae
         default=False,
     )
     p.add_argument(
         "-c",
         action="store_true",
-<<<<<<< HEAD
-        help="Compare graph optimizations by computing two different optimizations for two"
-        "sub-graphs of the specified graph: one where the tag vertices are not fixed, and one"
-        "where they are. This option is mutually exclusive with the -F and -s flags.",
-=======
         help="Compare graph optimizations by computing two different optimizations "
         "for two sub-graphs of the specified graph: one where the tag vertices are "
         "not fixed, and one where they are. This option is mutually exclusive with "
         "the -F and -s flags.",
->>>>>>> 8ee007ae
         default=False,
     )
     p.add_argument(
@@ -219,42 +162,26 @@
         type=int,
         nargs="*",
         default=[],
-<<<<<<< HEAD
-        help="What vertex types to fix during optimization (note: tagpoints are always fixed)."
-        "Otherwise,".join(pso_options),
-=======
         help="What vertex types to fix during optimization (note: tagpoints are "
         "always fixed). Otherwise," + " ,".join(pso_options),
->>>>>>> 8ee007ae
         choices={pso_option.value for pso_option in PrescalingOptEnum},
     )
     p.add_argument(
         "--filter",
         type=float,
         required=False,
-<<<<<<< HEAD
-        help="Removes from the graph observation edges above this many standard deviations from"
-        "the mean observation edge chi2 value in the optimized graph. The graph optimization is"
-        "then re-run with the modified graph. A negative value performs no filtering.",
-=======
         help="Removes from the graph observation edges above this many standard "
         "deviations from the mean observation edge chi2 value in the optimized graph. "
         "The graph optimization is then re-run with the modified graph. A negative "
         "value performs no filtering.",
->>>>>>> 8ee007ae
         default=-1.0,
     )
     p.add_argument(
         "-g",
         action="store_true",
-<<<<<<< HEAD
-        help="Search for a matching ground truth data set and, if one is found, compute and print"
-        "the ground truth metric.",
-=======
         help="Search for a matching ground truth data set and, if one is found, "
         "compute and print the ground truth "
         "metric.",
->>>>>>> 8ee007ae
         default=False,
     )
 
@@ -262,13 +189,8 @@
         "--lvv",
         type=float,
         required=False,
-<<<<<<< HEAD
-        help="Magnitude of the linear velocity variance vector used for edge information matrix"
-        "computation",
-=======
         help="Magnitude of the linear velocity variance vector used for edge "
         "information matrix computation",
->>>>>>> 8ee007ae
         default=1.0,
     )
 
@@ -292,26 +214,16 @@
     p.add_argument(
         "-s",
         action="store_true",
-<<<<<<< HEAD
-        help=f"Sweep the parameters as specified by the SWEEP_CONFIG dictionary in"
-        f"{map_processing.sweep.__name__}.Mutually exclusive with the -c flag.",
-=======
         help="Sweep the parameters as specified by the SWEEP_CONFIG dictionary in "
         f"{map_processing.sweep.__name__}. Mutually exclusive with the -c flag.",
->>>>>>> 8ee007ae
         default=False,
     )
     p.add_argument(
         "--sbea",
         action="store_true",
-<<<<<<< HEAD
-        help="(scale_by_edge_amount) Apply a multiplicative coefficient to the odom-to-tag ratio"
-        "that is found by computing the ratio of the number of tag edges to odometry edges.",
-=======
         help="(scale_by_edge_amount) Apply a multiplicative coefficient to the "
         "odom-to-tag ratio that is found by computing the ratio of the number of "
         "tag edges to odometry edges.",
->>>>>>> 8ee007ae
         default=False,
     )
     p.add_argument(
@@ -353,7 +265,6 @@
     matching_maps = cms.find_maps(map_pattern, search_restriction=0)
     if len(matching_maps) == 0:
         print(
-<<<<<<< HEAD
             f"No matches for {map_pattern} in recursive search of {CacheManagerSingleton.CACHE_PATH}"
         )
         exit(0)
@@ -363,13 +274,6 @@
         this_path = cms.find_maps(map_pattern, search_restriction=0, paths=True)
         print(tag_filter.throw_out_bad_tags(this_path[0], verbose=True))
 
-=======
-            f"No matches for {map_pattern} in recursive search of "
-            f"{CacheManagerSingleton.CACHE_PATH}"
-        )
-        exit(0)
-
->>>>>>> 8ee007ae
     compute_inf_params = OComputeInfParams(
         lin_vel_var=np.ones(3) * np.sqrt(3) * args.lvv,
         tag_sba_var=args.tsv,
@@ -379,11 +283,8 @@
         # If you want to sweep through optimization parameters
         if args.s:
             gt_data = cms.find_ground_truth_data_from_map_info(map_info)
-<<<<<<< HEAD
             sweep_config = NO_SBA_SWEEP_CONFIG if args.pso == 1 else SBA_SWEEP_CONFIG
 
-=======
->>>>>>> 8ee007ae
             sweep_params(
                 mi=map_info,
                 ground_truth_data=gt_data,
@@ -391,7 +292,6 @@
                     is_sba=args.pso == PrescalingOptEnum.USE_SBA.value,
                     compute_inf_params=compute_inf_params,
                 ),
-<<<<<<< HEAD
                 sweep_config=sweep_config,
                 ordered_sweep_config_keys=[key for key in sweep_config.keys()],
                 verbose=True,
@@ -403,15 +303,6 @@
             )
 
         # If you simply want to run the optimizer with specified weights
-=======
-                sweep_config=SWEEP_CONFIG,
-                ordered_sweep_config_keys=[key for key in SWEEP_CONFIG.keys()],
-                verbose=True,
-                generate_plot=True,
-                show_plot=args.v,
-                num_processes=args.np,
-            )
->>>>>>> 8ee007ae
         else:
             gt_data = cms.find_ground_truth_data_from_map_info(map_info)
             oconfig = OConfig(
