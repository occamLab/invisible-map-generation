{
    "mac_full":
    {
        "RTABMAP_DATA_PATH" : "MAC_2_3_FULL_RPY.txt",
        "OUTPUTTED_JSON_PATH": "../.cache/ground_truth/gt_MAC_2_3.json",
        "PROCESSED_GRAPH_DATA_PATH": ""
    },
    "desnat":
    {
        "RTABMAP_DATA_PATH" : "DESNAT_RPY.txt",
        "OUTPUTTED_JSON_PATH": "../.cache/ground_truth/gt_desnat.json",
        "PROCESSED_GRAPH_DATA_PATH": "../.cache/TestProcessed/rawMapData/oPhkk9oH94eXuwyBeDu07Xsoofj1/desnat_test 877155274903541.json"
    },
    "occam":
    {
        "RTABMAP_DATA_PATH" : "OCCAM_RPY.txt",
        "OUTPUTTED_JSON_PATH": "../.cache/ground_truth/gt_occam_rtab.json",
        "PROCESSED_GRAPH_DATA_PATH": "../.cache/TestProcessed/rawMapData/pmgcjnDP0DfvDiwwlKdp9KIM2cC3/occa-no-0 1731960600836333.json"
    },
    "mac_1_2":
    {
        "RTABMAP_DATA_PATH" : "mac_1_2.txt",
        "OUTPUTTED_JSON_PATH": "../.cache/ground_truth/gt_mac_1_2.json",
        "PROCESSED_GRAPH_DATA_PATH": ""
    },
    "robolab":
    {
        "RTABMAP_DATA_PATH" : "mac_1_2.txt",
        "OUTPUTTED_JSON_PATH": "../.cache/ground_truth/gt_mac_1_2.json",
        "PROCESSED_GRAPH_DATA_PATH": "../.cache/TestProcessed/rawMapData/rcoUcRDVoKf0y5ahbK6jMLtMYx72/robolab_straight_on.json"
    },
    "wh4":
    {
        "RTABMAP_DATA_PATH" : "wh_4.txt",
        "OUTPUTTED_JSON_PATH": "../.cache/ground_truth/gt_wh4.json",
        "PROCESSED_GRAPH_DATA_PATH": ""
<<<<<<< HEAD
=======
    },
    "mac_2":
    {
        "RTABMAP_DATA_PATH" : "mac_2.g2o",
        "OUTPUTTED_JSON_PATH": "../.cache/ground_truth/gt_mac_2.json",
        "PROCESSED_GRAPH_DATA_PATH": ""
>>>>>>> 9ca62eb9
    }
}<|MERGE_RESOLUTION|>--- conflicted
+++ resolved
@@ -34,14 +34,11 @@
         "RTABMAP_DATA_PATH" : "wh_4.txt",
         "OUTPUTTED_JSON_PATH": "../.cache/ground_truth/gt_wh4.json",
         "PROCESSED_GRAPH_DATA_PATH": ""
-<<<<<<< HEAD
-=======
     },
     "mac_2":
     {
         "RTABMAP_DATA_PATH" : "mac_2.g2o",
         "OUTPUTTED_JSON_PATH": "../.cache/ground_truth/gt_mac_2.json",
         "PROCESSED_GRAPH_DATA_PATH": ""
->>>>>>> 9ca62eb9
     }
 }