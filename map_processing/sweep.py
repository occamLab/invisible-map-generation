--- conflicted
+++ resolved
@@ -130,7 +130,8 @@
     min_oresult = sweep_results.min_oresult
     pre_optimized_tags = min_oresult.map_pre.tags
     optimized_tags = min_oresult.map_opt.tags
-    rot_metric, max_rot_diff, max_rot_diff_idx = rotation_metric(pre_optimized_tags, optimized_tags)
+    rot_metric, max_rot_diff, max_rot_diff_tag_id, max_rot_diff_idx = rotation_metric(pre_optimized_tags, optimized_tags)
+    max_rot_tag = optimized_tags[max_rot_diff_tag_id]
     max_gt = min_oresult.find_max_gt
     max_gt_tag = min_oresult.find_max_gt_tag
     # Print results
@@ -142,21 +143,6 @@
         print("\nParameters:\n" + json.dumps(sweep_results.args_producing_min, indent=2))
         print(f"Rotation metric: {rot_metric}")
         print(f"Maximum rotation: {max_rot_diff} (tag id: {max_rot_diff_idx})")
-<<<<<<< HEAD
-=======
-        
-        
-        # Visualize the worst anchor point from the best OResult (gt)
-        # optimize_graph(graph=deepcopy(sweep_args[min_value_idx][0]), oconfig=sweep_args[min_value_idx][1],
-        #                visualize=True, gt_data=GTDataSet.gt_data_set_from_dict_of_arrays(ground_truth_data) \
-        #         if ground_truth_data is not None else None, max_gt_tag=max_gt_tag)
-
-        # Visualize the worst anchor point from the best OResult (rotation)
-        optimize_graph(graph=deepcopy(sweep_args[min_value_idx][0]), oconfig=sweep_args[min_value_idx][1],
-                       visualize=True, gt_data=GTDataSet.gt_data_set_from_dict_of_arrays(ground_truth_data) \
-                if ground_truth_data is not None else None, max_gt_tag=max_rot_tag)
-
->>>>>>> 8ea43a83
         print(f"Maximum ground truth metric: {max_gt} (tag id: {max_gt_tag})")
         print(f"Ground Truth per Tag: \n {min_oresult.gt_per_anchor_tag_opt}")
     # Cache file from sweep
@@ -164,9 +150,15 @@
     if cache_results:
         CacheManagerSingleton.cache_sweep_results(sweep_results, results_cache_file_name_no_ext)
     if generate_plot:
+        # Visualize the worst anchor point from the best OResult (gt)
+        # optimize_graph(graph=deepcopy(sweep_args[min_value_idx][0]), oconfig=sweep_args[min_value_idx][1],
+        #                visualize=True, gt_data=GTDataSet.gt_data_set_from_dict_of_arrays(ground_truth_data) \
+        #         if ground_truth_data is not None else None, max_gt_tag=max_gt_tag)
+
+        # Visualize the worst anchor point from the best OResult (rotation)
         optimize_graph(graph=deepcopy(sweep_results.sweep_args[min_value_idx][0]), oconfig=sweep_results.sweep_args[min_value_idx][1],
-                            visualize=True, gt_data=GTDataSet.gt_data_set_from_dict_of_arrays(ground_truth_data) \
-                                if ground_truth_data is not None else None, max_gt_tag=max_gt_tag)
+                       visualize=True, gt_data=GTDataSet.gt_data_set_from_dict_of_arrays(ground_truth_data) \
+                if ground_truth_data is not None else None, max_gt_tag=max_rot_tag)
         fig = sweep_results.visualize_results_heatmap()
         if show_plot:
             plt.show()
