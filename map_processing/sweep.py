"""Utilities for parameter sweeping
"""

import datetime
import json
import multiprocessing as mp
import os
from copy import deepcopy
import pdb
from typing import Dict, List, Tuple, Callable, Iterable, Any, Union, Optional, Set

import numpy as np
from matplotlib import pyplot as plt
from pyrfc3339 import generate

from map_processing import TIME_FORMAT
from map_processing.cache_manager import MapInfo, CacheManagerSingleton
from map_processing.data_models import OConfig, OResult, OSweepResults, UGDataSet, GTDataSet
from map_processing.graph import Graph
from map_processing.graph_opt_hl_interface import optimize_graph, ground_truth_metric_with_tag_id_intersection, \
    tag_pose_array_with_metadata_to_map
from map_processing.graph_vertex_edge_classes import VertexType
from map_processing.graph_opt_utils import rotation_metric
from . import PrescalingOptEnum

def run_param_sweep(mi: MapInfo, ground_truth_data: dict, base_oconfig: OConfig,
                 sweep_config: Union[Dict[OConfig.OConfigEnum, Tuple[Callable, Iterable[Any]]],
                                     Dict[OConfig.OConfigEnum, np.ndarray]],
                 ordered_sweep_config_keys: List[OConfig.OConfigEnum], fixed_vertices: Optional[Set[VertexType]] = None,
                 verbose: bool = False, num_processes: int = 1) -> Tuple[float, int, OResult]:
    graph_to_opt = Graph.as_graph(mi.map_dct, fixed_vertices=fixed_vertices, prescaling_opt=PrescalingOptEnum.USE_SBA\
        if base_oconfig.is_sba else PrescalingOptEnum.FULL_COV)
    sweep_arrs: Dict[OConfig.OConfigEnum, np.ndarray] = {}

    # Expand sweep_config if it contains callables and arguments to those callables
    for key, value in sweep_config.items():
        if isinstance(value, np.ndarray):
            sweep_arrs[key] = value
        else:  # Assume that value[0] is a callable and value[1] contains its arguments
            sweep_arrs[key] = value[0](*value[1])
    if verbose:
        print("Generating list of optimization sweeping parameters...")

    products, oconfigs = OConfig.oconfig_generator(
        param_multiplicands=sweep_arrs, param_order=ordered_sweep_config_keys, base_oconfig=base_oconfig)
    if len(set([oconfig.__hash__() for oconfig in oconfigs])) != len(oconfigs):
        raise Exception("Non-unique set of optimization configurations generated")

    # Create these mappings so that the ordering of the arguments to the cartesian product in
    # `OConfig.oconfig_sweep_generator` is arbitrary with respect to the ordering of ORDERED_SWEEP_CONFIG_KEYS
    sweep_param_to_result_idx_mappings: Dict[str, Dict[float, int]] = {}
    for key in ordered_sweep_config_keys:
        sweep_param_to_result_idx_mappings[key] = {sweep_arg: sweep_idx for sweep_idx, sweep_arg in
                                                   enumerate(sweep_arrs[key])}
    sweep_args = []
    for i, oconfig in (enumerate(oconfigs)):
        sweep_args.append((graph_to_opt, oconfig, ground_truth_data, (i, len(oconfigs)), verbose))
    if verbose:
        print(f"{len(sweep_args)} parameters generated for sweeping")

    # Run the parameter sweep
    num_processes = min(num_processes, len(sweep_args))
    if num_processes == 1:  # Skip multiprocessing if only one process is specified
        if verbose:
            print("Starting single-process optimization parameter sweep...")
        for sweep_arg in sweep_args:
            results_tuples = [_sweep_target(sweep_arg)]
    else:
        if verbose:
            print(f"Starting multi-process optimization parameter sweep (with {num_processes} processes)...")
        with mp.Pool(processes=num_processes) as pool:
            results_tuples = pool.map(_sweep_target, sweep_args)

    results_oresults = [result[2] for result in results_tuples]
    results_arr_dims = [len(sweep_arrs[key]) for key in ordered_sweep_config_keys]
    results_arr = np.ones(results_arr_dims) * -1
    for result, result_idx, _ in results_tuples:
        result_arr_idx = []
        for key_idx, key in enumerate(ordered_sweep_config_keys):
            result_arr_idx.append(sweep_param_to_result_idx_mappings[key][products[result_idx][key_idx]])
        results_arr[tuple(result_arr_idx)] = result
    if np.any(results_arr < 0):
        raise Exception("Array of sweep results was not completely populated")

    return OSweepResults(
        gt_results_list=list(results_arr.flatten(order="C")), gt_results_arr_shape=list(results_arr.shape),
        sweep_config={item[0]: list(item[1]) for item in sweep_arrs.items()},
        sweep_config_keys_order=ordered_sweep_config_keys, base_oconfig=base_oconfig, map_name=mi.map_name,
        generated_params=UGDataSet.parse_obj(mi.map_dct).generated_from, oresults_list=results_oresults, sweep_args=sweep_args)

def sweep_params(mi: MapInfo, ground_truth_data: dict, base_oconfig: OConfig,
                 sweep_config: Union[Dict[OConfig.OConfigEnum, Tuple[Callable, Iterable[Any]]],
                                     Dict[OConfig.OConfigEnum, np.ndarray]],
                 ordered_sweep_config_keys: List[OConfig.OConfigEnum], fixed_vertices: Optional[Set[VertexType]] = None,
                 verbose: bool = False, generate_plot: bool = False, show_plot: bool = False, num_processes: int = 1,
                 cache_results: bool = True, no_sba_baseline: bool = False) -> OSweepResults:
    """
    TODO: Documentation and add SBA weighting to the sweeping
    """
    if no_sba_baseline:
        non_sba_base_oconfig = deepcopy(base_oconfig)
        non_sba_base_oconfig.is_sba = False
        print("Running SBA Sweep")
        sba_osweep_results = run_param_sweep(mi=mi, ground_truth_data=ground_truth_data, base_oconfig=base_oconfig,\
            sweep_config=sweep_config, ordered_sweep_config_keys=ordered_sweep_config_keys, fixed_vertices=fixed_vertices,\
            verbose=verbose, num_processes=num_processes)
        print("Running No SBA Sweep")
        non_sba_osweep_results = run_param_sweep(mi=mi, ground_truth_data=ground_truth_data, base_oconfig=non_sba_base_oconfig,\
            sweep_config=sweep_config, ordered_sweep_config_keys=ordered_sweep_config_keys, fixed_vertices=fixed_vertices,\
            verbose=verbose, num_processes=num_processes)

        min_sba_gt = sba_osweep_results.min_gt
        min_non_sba_gt = non_sba_osweep_results.min_gt

        if min_sba_gt < min_non_sba_gt:
            if verbose:
                print("SBA performed better than No SBA")
            sweep_results = sba_osweep_results
        else:
            if verbose:
                print("No SBA performed better than SBA")
            sweep_results = non_sba_osweep_results
        print(f"Pre-Optimization GT: {sweep_results.pre_opt_gt}")
        print(f"Best SBA GT: {min_sba_gt} (delta: {min_sba_gt-sweep_results.pre_opt_gt})")
        print(f"Best No SBA GT: {min_non_sba_gt} (delta: {min_non_sba_gt-sweep_results.pre_opt_gt})")
    else:
        sweep_results = run_param_sweep(mi=mi, ground_truth_data=ground_truth_data, base_oconfig=base_oconfig,\
            sweep_config=sweep_config, ordered_sweep_config_keys=ordered_sweep_config_keys, fixed_vertices=fixed_vertices,\
            verbose=verbose, num_processes=num_processes)
    min_value_idx = sweep_results.min_gt_result_idx
    min_oresult = sweep_results.min_oresult
    pre_optimized_tags = min_oresult.map_pre.tags
    optimized_tags = min_oresult.map_opt.tags
    rot_metric, max_rot_diff, max_rot_diff_tag_id, max_rot_diff_idx = rotation_metric(pre_optimized_tags, optimized_tags)
<<<<<<< HEAD
    print(f"Rotation metric: {rot_metric}")
    print(f"Maximum rotation: {max_rot_diff} (tag id: {max_rot_diff_tag_id})")

    # Get ground truth for each tag as anchor tag
    best_oresult = results_oresults[min_value_idx]

    # Get max ground truth from above dict
    max_gt = best_oresult.find_max_gt
    max_gt_tag = best_oresult.find_max_gt_tag

=======
    max_rot_tag = optimized_tags[max_rot_diff_idx][7]
    max_gt = min_oresult.find_max_gt
    max_gt_tag = min_oresult.find_max_gt_tag
>>>>>>> 567c0d95
    # Print results
    if verbose:
        print(f"Maximum difference metric (pre-optimized): {min_oresult.max_pre:.3f} (tag id: {min_oresult.max_idx_pre})")
        print(f"Maximum difference metric (optimized): {min_oresult.max_opt:.3f} (tag id: {min_oresult.max_idx_opt})")
        print(f"Fitness metrics: \n"
            f"{min_oresult.fitness_metrics.repr_as_list()}")
        print("\nParameters:\n" + json.dumps(sweep_results.args_producing_min, indent=2))
        print(f"Rotation metric: {rot_metric}")
        print(f"Maximum rotation: {max_rot_diff} (tag id: {max_rot_diff_tag_id})")
        print(f"Maximum ground truth metric: {max_gt} (tag id: {max_gt_tag})")
        print(f"Ground Truth per Tag: \n {min_oresult.gt_per_anchor_tag_opt}")
    # Cache file from sweep
    results_cache_file_name_no_ext = f"{datetime.datetime.now().strftime(TIME_FORMAT)}_{mi.map_name}_sweep"
    if cache_results:
        CacheManagerSingleton.cache_sweep_results(deepcopy(sweep_results), results_cache_file_name_no_ext)
    if generate_plot:
        # Visualize the worst anchor point from the best OResult (gt)
        # optimize_graph(graph=deepcopy(sweep_args[min_value_idx][0]), oconfig=sweep_args[min_value_idx][1],
        #                visualize=True, gt_data=GTDataSet.gt_data_set_from_dict_of_arrays(ground_truth_data) \
        #         if ground_truth_data is not None else None, max_gt_tag=max_gt_tag)

        # Visualize the worst anchor point from the best OResult (rotation)
        pdb.set_trace()
        optimize_graph(graph=deepcopy(sweep_results.sweep_args[min_value_idx][0]), oconfig=sweep_results.sweep_args[min_value_idx][1],
                       visualize=True, gt_data=GTDataSet.gt_data_set_from_dict_of_arrays(ground_truth_data) \
                if ground_truth_data is not None else None, max_gt_tag=max_rot_tag)
        fig = sweep_results.visualize_results_heatmap()
        if show_plot:
            plt.show()
        if cache_results:
            fig.savefig(os.path.join(CacheManagerSingleton.SWEEP_RESULTS_PATH, results_cache_file_name_no_ext + ".png"),
<<<<<<< HEAD
                        dpi=500)

    # Visualize the worst anchor point from the best OResult (gt)
    # optimize_graph(graph=deepcopy(sweep_args[min_value_idx][0]), oconfig=sweep_args[min_value_idx][1],
    #                visualize=True, gt_data=GTDataSet.gt_data_set_from_dict_of_arrays(ground_truth_data) \
    #                visualize=True, gt_data=GTDataSet.gt_data_set_from_dict_of_arrays(ground_truth_data) \
    #         if ground_truth_data is not None else None, max_gt_tag=max_gt_tag)

    # Visualize the worst anchor point from the best OResult (rotation)
    optimize_graph(graph=deepcopy(sweep_args[min_value_idx][0]), oconfig=sweep_args[min_value_idx][1],
                   visualize=True, gt_data=GTDataSet.gt_data_set_from_dict_of_arrays(ground_truth_data) \
            if ground_truth_data is not None else None, max_gt_tag=max_rot_diff_tag_id)

    # Print ground truth for each tag as anchor
    if verbose:
        print(f"Maximum ground truth metric: {max_gt} (tag id: {max_gt_tag})")
        print(f"Ground Truth per Tag: \n {best_oresult.gt_per_anchor_tag_opt}")

    return sweep_results

=======
                dpi=500)
    return sweep_results        
>>>>>>> 567c0d95

def _sweep_target(sweep_args_tuple: Tuple[Graph, OConfig, Dict[int, np.ndarray], Tuple[int, int], bool]) \
        -> Tuple[float, int]:
    """Target callable used in the sweep_params function.
    *****NOTE: This function is what individually optimizes each of the parameters provided through the sweep.

    Args:
        sweep_args_tuple: In order, contains: (1) The graph object to optimize (which is deep-copied before being passed
            sweep_args_tuple[3][0]: Int representing the index of the sweep parameter
            oresult: OResult representing the result of GraphManager.optimize_graph
    """
    # Same workflow as holistic_optimize from graph_opt_hl_interface
    oresult = optimize_graph(graph=deepcopy(sweep_args_tuple[0]), oconfig=sweep_args_tuple[1], visualize=False)
    gt_result, max_diff, max_diff_idx, gt_per_anchor_tag = ground_truth_metric_with_tag_id_intersection(
        optimized_tags=tag_pose_array_with_metadata_to_map(oresult.map_opt.tags),
        ground_truth_tags=sweep_args_tuple[2])
    oresult.gt_per_anchor_tag_opt = gt_per_anchor_tag
    gt_result_pre, max_diff_pre, max_diff_idx_pre, gt_per_anchor_tag_pre = ground_truth_metric_with_tag_id_intersection(
        optimized_tags=tag_pose_array_with_metadata_to_map(oresult.map_pre.tags),
        ground_truth_tags=sweep_args_tuple[2])

    # Add metrics to corresponding OResult
    oresult.gt_metric_pre = gt_result_pre
    oresult.gt_metric_opt = gt_result
    oresult.max_pre = max_diff_pre
    oresult.max_opt = max_diff
    oresult.max_idx_pre = max_diff_idx_pre
    oresult.max_idx_opt = max_diff_idx

    if sweep_args_tuple[4]:
        print(f"Completed sweep (parameter idx={sweep_args_tuple[3][0] + 1})")

    return gt_result, sweep_args_tuple[3][0], oresult<|MERGE_RESOLUTION|>--- conflicted
+++ resolved
@@ -132,7 +132,6 @@
     pre_optimized_tags = min_oresult.map_pre.tags
     optimized_tags = min_oresult.map_opt.tags
     rot_metric, max_rot_diff, max_rot_diff_tag_id, max_rot_diff_idx = rotation_metric(pre_optimized_tags, optimized_tags)
-<<<<<<< HEAD
     print(f"Rotation metric: {rot_metric}")
     print(f"Maximum rotation: {max_rot_diff} (tag id: {max_rot_diff_tag_id})")
 
@@ -142,12 +141,8 @@
     # Get max ground truth from above dict
     max_gt = best_oresult.find_max_gt
     max_gt_tag = best_oresult.find_max_gt_tag
-
-=======
     max_rot_tag = optimized_tags[max_rot_diff_idx][7]
-    max_gt = min_oresult.find_max_gt
-    max_gt_tag = min_oresult.find_max_gt_tag
->>>>>>> 567c0d95
+
     # Print results
     if verbose:
         print(f"Maximum difference metric (pre-optimized): {min_oresult.max_pre:.3f} (tag id: {min_oresult.max_idx_pre})")
@@ -179,7 +174,6 @@
             plt.show()
         if cache_results:
             fig.savefig(os.path.join(CacheManagerSingleton.SWEEP_RESULTS_PATH, results_cache_file_name_no_ext + ".png"),
-<<<<<<< HEAD
                         dpi=500)
 
     # Visualize the worst anchor point from the best OResult (gt)
@@ -199,11 +193,6 @@
         print(f"Ground Truth per Tag: \n {best_oresult.gt_per_anchor_tag_opt}")
 
     return sweep_results
-
-=======
-                dpi=500)
-    return sweep_results        
->>>>>>> 567c0d95
 
 def _sweep_target(sweep_args_tuple: Tuple[Graph, OConfig, Dict[int, np.ndarray], Tuple[int, int], bool]) \
         -> Tuple[float, int]:
