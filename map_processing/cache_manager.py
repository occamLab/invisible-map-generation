--- conflicted
+++ resolved
@@ -101,20 +101,13 @@
     CACHE_PATH = os.path.join(os.path.dirname(os.path.realpath(__file__)), "../.cache")
     GROUND_TRUTH_PATH = os.path.join(CACHE_PATH, GROUND_TRUTH_PARENT)
     GROUND_TRUTH_MAPPING_PATH = os.path.join(
-<<<<<<< HEAD
-        CONFIG_PATH, GROUND_TRUTH_MAPPING_FILE_NAME
-=======
         GROUND_TRUTH_PATH, GROUND_TRUTH_MAPPING_FILE_NAME
->>>>>>> 8ee007ae
     )
     SWEEP_RESULTS_PATH: str = os.path.join(CACHE_PATH, SWEEP_RESULTS_PARENT)
     PGT_VALIDATION_RESULTS_PATH: str = os.path.join(
         CACHE_PATH, PGT_VALIDATION_RESULTS_PARENT
     )
-<<<<<<< HEAD
     FIREBASE_CONFIG_PATH = os.path.join(CONFIG_PATH, FIREBASE_CONFIG_FILE_NAME)
-=======
->>>>>>> 8ee007ae
 
     def __init__(
         self,
@@ -204,15 +197,8 @@
     def upload(
         self, map_info: MapInfo, json_string: str, verbose: bool = False
     ) -> None:
-<<<<<<< HEAD
-        """
-        Uploads the map json string into the Firebase __bucket under the path
-        <GraphManager._processed_upload_to>/<processed_map_filename> and updates the appropriate
-        database reference.
-=======
         """Uploads the map json string into the Firebase __bucket under the path
         <GraphManager._processed_upload_to>/<processed_map_filename> and updates the appropriate database reference.
->>>>>>> 8ee007ae
 
         Notes:
             - Acquires the __synch_mutex (calling from another thread will block until this
@@ -233,12 +219,8 @@
             )
             if verbose:
                 print(
-<<<<<<< HEAD
                     f"Attempting to upload {map_info.map_name} to the __bucket blob \
                      {processed_map_full_path}"
-=======
-                    f"Attempting to upload {map_info.map_json_blob_name} to the __bucket blob {processed_map_full_path}"
->>>>>>> 8ee007ae
                 )
 
             processed_map_blob = self.__bucket.blob(processed_map_full_path)
@@ -410,21 +392,13 @@
         matching_filepaths = glob.glob(
             os.path.join(
                 CacheManagerSingleton.CACHE_PATH,
-<<<<<<< HEAD
-                os.path.join(search_dirs[search_restriction], "**", pattern),
-            ),
-            recursive=recursive,
-=======
                 os.path.join(
-                    CacheManagerSingleton.UNPROCESSED_MAPS_PARENT
-                    if search_only_unprocessed
-                    else "",
+                    search_dirs[search_restriction],
                     "**",
                     pattern,
                 ),
             ),
-            recursive=True,
->>>>>>> 8ee007ae
+            recursive=recursive,
         )
 
         if paths:
@@ -657,12 +631,9 @@
         if not os.path.exists(CacheManagerSingleton.SWEEP_RESULTS_PATH):
             os.mkdir(CacheManagerSingleton.SWEEP_RESULTS_PATH)
 
-<<<<<<< HEAD
         if sr.sweep_args is not None:
             sr.sweep_args = None
 
-=======
->>>>>>> 8ee007ae
         with open(
             os.path.join(CacheManagerSingleton.SWEEP_RESULTS_PATH, file_name), "w"
         ) as f:
@@ -801,7 +772,6 @@
             self.__db_ref = db.reference(f"/{self.UNPROCESSED_MAPS_PARENT}")
             self.__were_credentials_set = True
 
-<<<<<<< HEAD
     def download_maps_for_device(self, device_id_name: str):
         """Download all maps for firebase for the specified device_id_name"""
         device_config_file = open(self.FIREBASE_CONFIG_PATH, "r")
@@ -814,8 +784,6 @@
         map_info = db.reference(f"{self.UNPROCESSED_MAPS_PARENT}/{device_id}").get()
         return self._download_all_maps_recur(map_info=map_info)
 
-=======
->>>>>>> 8ee007ae
     def _download_all_maps_recur(
         self, map_info: Union[Dict[str, Dict], None] = None, uid: str = None
     ):
