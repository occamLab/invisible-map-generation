--- conflicted
+++ resolved
@@ -196,12 +196,8 @@
                 + "_processed.json"
             processed_map_full_path = f"{self.PROCESSED_UPLOAD_TO}/{processed_map_filename}"
             if verbose:
-<<<<<<< HEAD
                 print(f"Attempting to upload {map_info.map_name} to the __bucket blob \
                      {processed_map_full_path}")
-=======
-                print(f"Attempting to upload {map_info.map_json_blob_name} to the __bucket blob {processed_map_full_path}")
->>>>>>> 39f12ae4
 
             processed_map_blob = self.__bucket.blob(processed_map_full_path)
             processed_map_blob.upload_from_string(json_string)
@@ -240,14 +236,9 @@
         firebase_reference = db.reference("maps")
         if type(event.data) == str:
             # A single new map just got added
-<<<<<<< HEAD
-            map_info = self._firebase_get_and_cache_unprocessed_map(event.path.lstrip("/"),
-                event.data)
-=======
             map_info = self._firebase_get_and_cache_unprocessed_map(event.path.lstrip("/"), event.data)
             if 'map_file' in firebase_reference.child(map_info.map_name).get().keys() and not override_all:
                 return
->>>>>>> 39f12ae4
             if map_info_callback is not None and map_info is not None:
                 map_info_callback(map_info)
         elif type(event.data) == dict:
@@ -264,11 +255,6 @@
                         map_info_callback(map_info)
                 elif isinstance(map_json, dict):
                     for nested_name, nested_json in map_json.items():
-<<<<<<< HEAD
-                        map_info = self._firebase_get_and_cache_unprocessed_map(nested_name,
-                            nested_json, uid=map_name)
-                        if map_info_callback is not None and map_info is not None:
-=======
                         map_info = self._firebase_get_and_cache_unprocessed_map(nested_name, nested_json, uid=map_name)
                         if map_info is None:
                             continue
@@ -276,7 +262,6 @@
                             in firebase_reference.child(map_name).child(map_info.map_name).get().keys() and not override_all:
                             continue
                         if map_info_callback is not None:
->>>>>>> 39f12ae4
                             map_info_callback(map_info)
 
     @staticmethod
