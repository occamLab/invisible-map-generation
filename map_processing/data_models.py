"""
Module containing pydantic data models used throughout the map_processing package.

Notes:
    For more info on pydantic, visit: https://pydantic-docs.helpmanual.io/

    Interpreting class name prefixes which describe how the models are used:
    - "GT" --> ground truth data
    - "UG" --> un-processed graph data
    - "PG" --> processed graph data
    - "O"  --> optimization-related data (either results or configuration)

    Explanation of '# noinspection PyMethodParameters': For some reason, decorating validators with a classmethod
    decorator prevents successful use of the validator.

    Note that there are some pydantic models that contain a configuration that allows them to have numpy arrays even
    though they do not have any numpy arrays as attributes. This is because these classes are composed of other pydantic
    models that do contain numpy arrays, and the configuration that allows this must be replicated in any pydantic model
    in which these numpy array-containing models are used.
"""

import itertools
from enum import Enum
import pdb
from typing import Union, Optional, Dict, List, Tuple, Any

import numpy as np
from g2o import SE3Quat
from matplotlib import pyplot as plt
from pydantic import BaseModel, conlist, Field, confloat, conint, validator

from map_processing import VertexType, ASSUMED_TAG_SIZE
from map_processing.transform_utils import NEGATE_Y_AND_Z_AXES, transform_matrix_to_vector, LEN_3_UNIT_VEC
from mpl_toolkits.axes_grid1 import make_axes_locatable

ARRAY_SUMMARIZATION_THRESHOLD = int(1e9)  # Arbitrarily high integer # TODO: Check what this does


def _is_arr_of_right_shape(v: Optional[np.ndarray], shape: Tuple[int, ...], is_optional: bool = False):
    """
    Check if the array entered is of the shape specified

    Args: 
        v: An optional numpy ndarray repesenting the array to check shape for
        shape: A tuple representing the shape of each dimension of the array to be expected
        is_optional: A boolean representing whether the check is optional or not

    Returns:
        v_sqz: A numpy ndarray representing the result of np.squeeze on the array provided. 

    Raises:
        ValueError: When any NaN values are contained in the array
                    When a not optional array is None
                    When array is not the same size as expected after np.squeeze
                    When array is not the same shape as expected
    """
    expected_num_dims = len(shape)

    # Check array is None
    if v is None:
        if is_optional:
            return v
        else:
            raise ValueError("Value provided that was marked as non-optionally None is None")

    # Check value in array is NaN
    if np.any(v == np.nan):
        raise ValueError("Numpy array cannot contain any NaN values")

    # Check if squeeze gives wrong dimensions
    v_sqz: np.ndarray = np.squeeze(v)
    if v_sqz.ndim != expected_num_dims:
        raise ValueError(
            f"Field that should have been an array was found to not have the right dimensions (number of dims found to "
            f"be {v_sqz.ndim} after squeezing the array)"
        )

    # Check if shape is wrong
    for dim_idx, dim in enumerate(shape):
        if 0 <= shape[dim_idx] != v_sqz.shape[dim_idx]:
            raise ValueError(
                f"Field that should have had an array of shape {shape} had a shape of {v_sqz.shape} (note that "
                f"negative expected dimensions, if there are any, mean that the matrix can be of any size along that "
                f"axis)"
            )
    return v_sqz


def _is_vector_of_right_length(v: np.ndarray, length: int) -> np.ndarray:
    """
    Check if vector entered is of the correct length.

    Args:
        v: A numpy ndarray representing the vector to be checked for right length
        length: An int representing the correct length of the ndarray

    Returns:
        v_sqz: A numpy ndarray representing the result of np.squeeze on the vector inputted

    Raises:
        ValueError: When NaN values in vector
                    When vector has >1 dimension
                    When length is not the same as expected
    """
    v_sqz: np.ndarray = np.squeeze(v)

    # Check if value in vector is NaN
    if np.any(v == np.nan):
        raise ValueError("Numpy array cannot contain any NaN values")

    # Check if vector has >1 dimensions
    if v_sqz.ndim != 1:
        raise ValueError(
            f"field that should have been a vector was found to not have the right dimensions (number of dims found to "
            f"be {v_sqz.ndim} after squeezing the array)")

    # Check if size of vector is right
    if v_sqz.size != length:
        raise ValueError(
            f"Expected vector to be of length {length} but instead found the length to be {v_sqz.size}")
    return v_sqz


def _validator_for_numpy_array_deserialization(v: Union[str, np.ndarray]) -> np.ndarray:
    """
    Convert any string based array 

    Args:
        v: A str or numpy array representing the array to be deserialized

    Returns:
        A numpy ndarray representing the deserialized version of the array entered
    """
    if isinstance(v, np.ndarray):
        return v
    elif isinstance(v, str):
        return np.fromstring(v.strip("[").strip("]"), sep=" ")
    else:
        raise ValueError(f"Attempted to parse value for an array-type field that is not handled: {type(v)}")


class Weights(BaseModel):
    """
    A representation of weights for all parameters from data

    Attributes:
        orig_gravity: A numpy ndarray representing initial gravity weights
        orig_odometry: A numpy ndarray representing initial odometry weights
        orig_tag: A numpy ndarray representing inital tag weights
        orig_tag_sba: A numpy ndarray representing inital tag weights after SBA
        odom_tag_ratio: A float representing the odom tag ratio (in sweep results json)
        normalize: A boolean representing whether to normalize or not

        _check_gravity_is_correct_length_vector: A Validator for 'orig_gravity' correct length
        _check_odometry_is_correct_length_vector: A Validator for 'orig_odometry' correct length
        _check_tag_is_correct_length_vector: A Validator for 'orig_tag' correct length
        _check_tag_sba_is_correct_length_vector: A Validator for 'orig_tag_sba' correct length
        _deserialize_gravity_vector_if_needed: A Validator for 'orig_gravity' deserialization
        _deserialize_odometry_vector_if_needed: A Validator for 'orig_odometry' deserialization
        _deserialize_tag_vector_if_needed: A Validator for 'orig_tag' deserialization
        _deserialize_tag_sba_vector_if_needed: A Validator for 'orig_tag_sba' deserialization
    """
    orig_gravity: np.ndarray = Field(default_factory=lambda: np.ones(3))
    orig_odometry: np.ndarray = Field(default_factory=lambda: np.ones(6))
    orig_tag: np.ndarray = Field(default_factory=lambda: np.ones(6))
    orig_tag_sba: np.ndarray = Field(default_factory=lambda: np.ones(2))
    odom_tag_ratio: confloat(ge=0.00001) = 1.0
    normalize: bool = False

    class Config:
        """
        A configuration for weights

        Attributes:
            arbitrary_types_allowed: A boolean representing whether types such as np arrays can
                be used as fields.
            json_encoders: Encode array to string (used to write to json)
        """
        arbitrary_types_allowed = True  
        json_encoders = {np.ndarray: lambda arr: np.array2string(arr, threshold=ARRAY_SUMMARIZATION_THRESHOLD)}

    # Vector validators
    _check_gravity_is_correct_length_vector = validator("orig_gravity", allow_reuse=True)(
        lambda v: _is_vector_of_right_length(v, 3))
    _check_odometry_is_correct_length_vector = validator("orig_odometry", allow_reuse=True)(
        lambda v: _is_vector_of_right_length(v, 6))
    _check_tag_is_correct_length_vector = validator("orig_tag", allow_reuse=True)(
        lambda v: _is_vector_of_right_length(v, 6))
    _check_tag_sba_is_correct_length_vector = validator("orig_tag_sba", allow_reuse=True)(
        lambda v: _is_vector_of_right_length(v, 2))
    _deserialize_gravity_vector_if_needed = validator("orig_gravity", allow_reuse=True, pre=True)(
        _validator_for_numpy_array_deserialization)
    _deserialize_odometry_vector_if_needed = validator("orig_odometry", allow_reuse=True, pre=True)(
        _validator_for_numpy_array_deserialization)
    _deserialize_tag_vector_if_needed = validator("orig_tag", allow_reuse=True, pre=True)(
        _validator_for_numpy_array_deserialization)
    _deserialize_tag_sba_vector_if_needed = validator("orig_tag_sba", allow_reuse=True, pre=True)(
        _validator_for_numpy_array_deserialization)

    @property
    def odometry(self) -> np.ndarray:
        """
        If normalization True, normalized odometry provided, else orig_odometry

        Returns: 
        A numpy ndarray representing the calculated odometry
        """
        odom_mag = 1
        if self.normalize:
            odom_mag = np.linalg.norm(self.orig_odometry)
            if odom_mag == 0:  # Avoid divide by zero error
                odom_mag = 1
        return self.orig_odometry * self.odom_tag_ratio / odom_mag

    @property
    def gravity(self) -> np.ndarray:
        """
        If normalization True, normalized gravity provided, else orig_gravity

        Returns: 
            A numpy ndarray representing the calculated gravity
        """
        grav_mag = 1
        if self.normalize:
            grav_mag = np.linalg.norm(self.orig_gravity)
            if grav_mag == 0:
                grav_mag = 1
        return self.orig_gravity / grav_mag

    @property
    def tag(self) -> np.ndarray:
        """
        If normalization True, normalized tag positions provided, else orig_tag

        Returns:
            A numpy ndarray repesenting the calculated tag positions
        """
        tag_mag = 1
        if self.normalize:
            tag_mag = np.linalg.norm(self.orig_tag)
            if tag_mag == 0:
                tag_mag = 1
        return self.orig_tag / tag_mag

    @property
    def tag_sba(self) -> np.ndarray:
        """
        If normalization True, normalized SBA tag positions provided, else orig_tag_sba

        Returns:
            A numpy ndarray representing the calculated SBA tag positions
        """
        tag_sba_mag = 1
        if self.normalize:
            tag_sba_mag = np.linalg.norm(self.orig_tag_sba)
            if tag_sba_mag == 0:
                tag_sba_mag = 1
        return self.orig_tag_sba / tag_sba_mag

    @property
    def tag_odom_ratio(self):
        """
        Convert odom:tag ratio to tag:odom ratio by inversing the number

        Returns:
            A float representing the tag to odometry ratio.
        """
        return 1 / self.odom_tag_ratio

    @classmethod
    def legacy_from_array(cls, array: Union[np.ndarray, List[float]]) -> "Weights":
        """
        Converts array to Weights type (legacy)

        Returns:
            A Weights type representing the inputted array
        """
        return Weights(**cls.legacy_weight_dict_from_array(array))

    @staticmethod
    def legacy_weight_dict_from_array(array: Union[np.ndarray, List[float]]) -> Dict[str, Union[float, np.ndarray]]:
        """
        Construct a normalized weight dictionary from a given array of values using the legacy approach.

        Args: 
            array: A np.ndarray or List of floats representing the array to create a normalized 
                weight dictionary from

        Returns:
            A dictionary mapping strings to either floats or np.ndarrays representing the normalized
            weights dictionary

        Raises:
            Exception: If length of array is not supported (0 or >6)

        TODO: refactor places where this is function is used to not use this approach of constructing weights from a
         single numpy array
        """
        weights = Weights().dict()
        length = array.size if isinstance(array, np.ndarray) else len(array)
        half_len = length // 2
        has_ratio = length % 2 == 1

        if length == 1:  # ratio
            weights['orig_odom_tag_ratio'] = array[0]

        elif length == 2:  # tag/odom pose:rot/tag-sba x:y, ratio
            weights['orig_odometry'] = np.array([array[0]] * 3 + [1] * 3)
            weights['orig_tag'] = np.array([array[0]] * 3 + [1] * 3)
            weights['orig_tag_sba'] = np.array([array[0], 1])
            weights['odom_tag_ratio'] = array[1]

        elif length == 3:  # odom pose:rot, tag pose:rot/tag-sba x:y, ratio
            weights['orig_odometry'] = np.array([array[0]] * 3 + [1] * 3)
            weights['orig_tag'] = np.array([array[1]] * 3 + [1] * 3)
            weights['orig_tag_sba'] = np.array([array[1], 1])
            weights['odom_tag_ratio'] = array[2]

        elif half_len == 2:  # odom pose, odom rot, tag pose/tag-sba x, tag rot/tag-sba y, (ratio)
            weights['orig_odometry'] = np.array([array[0]] * 3 + [array[1]] * 3)
            weights['orig_tag'] = np.array([array[2]] * 3 + [array[3]] * 3)
            weights['orig_tag_sba'] = np.array(array[2:])
            weights['odom_tag_ratio'] = array[-1] if has_ratio else 1

        elif half_len == 3:  # odom x y z qx qy, tag-sba x, (ratio)
            weights['orig_odometry'] = np.array(array[:5])
            weights['orig_tag_sba'] = np.array([array[5]])
            weights['odom_tag_ratio'] = array[-1] if has_ratio else 1

        elif length == 4:  # odom, tag-sba, (ratio)
            weights['orig_odometry'] = np.array(array[:6])
            weights['orig_tag_sba'] = np.array(array[6:])
            weights['odom_tag_ratio'] = array[-1] if has_ratio else 1

        elif length == 5:  # odom x y z qx qy, tag x y z qx qy, (ratio)
            weights['orig_odometry'] = np.array(array[:5])
            weights['orig_tag'] = np.array(array[5:])
            weights['odom_tag_ratio'] = array[-1] if has_ratio else 1

        elif length == 6:  # odom, tag, (ratio)
            weights['orig_odometry'] = np.array(array[:6])
            weights['orig_tag'] = np.array(array[6:])
            weights['odom_tag_ratio'] = array[-1] if has_ratio else 1

        else:
            raise Exception(f'Weight length of {length} is not supported')

        weights["normalize"] = True
        w = Weights(**weights)
        return w.dict()

    def get_weights_from_end_vertex_mode(self, end_vertex_mode: Optional[VertexType]):
        """
        Args:
            end_vertex_mode: Mode of the end vertex of the edge

        Returns:
            A copy of the edge weight vector selected according to the mode of an edge's end vertex. An end vertex mode
             of type waypoint returns a vector of 1s.

        Raises:
            ValueError: If the end_vertex_mode is not recognized
        """
        if end_vertex_mode == VertexType.ODOMETRY:
            return np.array(self.odometry)
        elif end_vertex_mode == VertexType.TAG:
            return np.array(self.tag)
        elif end_vertex_mode == VertexType.TAGPOINT:
            return np.array(self.tag_sba)
        elif end_vertex_mode is None:
            return np.array(self.gravity)
        elif end_vertex_mode == VertexType.WAYPOINT:
            return np.ones(6)  # TODO: set to something other than identity?
        else:
            raise Exception(f"Edge of end type {end_vertex_mode} not recognized")


class UGPoseDatum(BaseModel):
    """
    Represents a single pose datum.

    Attributes:
        pose: Pose as a tuple of floats where reshaping into a 4x4 array using Fortran-like index 
            order results in the transform matrix. For more information on Fortran-like indexing 
            from the numpy documentation: "...means to read / write the elements using Fortran-like
            index order, with the first index changing fastest, and the last index changing slowest.
        timestamp: A float representing the time of the pose datum being recorded
        planes: A list representing the plane of the datum (*CURRENTLY SKIPPED IN GRAPH GENERATION*)
        id: An int representing the id of the pose datum
    """
    pose: conlist(Union[float, int], min_items=16, max_items=16)
    timestamp: float
    planes: List = []
    id: int

    @property
    def pose_as_matrix(self) -> np.ndarray:
        """
        Converts pose to array

        Returns:
            np.ndarray representing the current pose as a 4x4 array 
        """
        return np.reshape(np.array(self.pose), (4, 4), order="F")

    @property
    def position(self) -> np.ndarray:
        """
        Gets position from pose

        Returns:
            np.ndarray representing just the position of the datum as a 3x3 array
        """
        return self.pose_as_matrix[:3, 3]

    def __repr__(self):
        return f"<{UGPoseDatum.__name__} id={self.id}> position(x,y,z)={tuple(self.position)}"


class UGTagDatum(BaseModel):
    """
    Represents a single tag observation datum.

    Attributes:
        tag_corners_pixel_coordinates: values alternate between x and y coordinates in the camera
            frame. Tag corner order convention: Bottom right, bottom left, top left, top right.
        tag_id: An int representing the id of the tag detected
        pose_id: An int representing the id of the pose the tag was detected in
        camera_intrinsics: Camera intrinsics in the order of: fx, fy, cx, cy
        timestamp: A float representing the time the tag was detected
        tag_pose: A list of floats and ints representing the pose of the tag detected
        tag_position_variance: A list of floats and ints representing the variance in position of
            tag
        tag_orientation_variance: A list of floats and ints representing the variance in orientation
            of tag
        joint_covar: A list of floats and ints representing 'joint_covar' from json
    """

    tag_corners_pixel_coordinates: conlist(Union[float, int], min_items=8, max_items=8)
    tag_id: int
    pose_id: int
    camera_intrinsics: conlist(Union[float, int], min_items=4, max_items=4)
    timestamp: float
    tag_pose: conlist(Union[float, int], min_items=16, max_items=16)
    tag_position_variance: conlist(Union[float, int], min_items=3, max_items=3) = [0, ] * 3
    tag_orientation_variance: conlist(Union[float, int], min_items=4, max_items=4) = [0, ] * 4
    joint_covar: conlist(Union[float, int], min_items=49, max_items=49) = list(np.eye(7).flatten())

    @property
    def tag_pose_as_matrix(self) -> np.ndarray:
        """
        Converts tag pose to matrix form

        Returns: 
            A np.ndarray representing the pose of the tag as a 4x4 matrix
        """
        return np.reshape(np.array(self.tag_pose), (4, 4), order="F")

    @property
    def obs_dist(self) -> float:
        """
        Finds distance from origin of tag (Euclidean)

        Returns: 
            A float representing the Euclidean distance of the position of the tag
        """
        return np.linalg.norm(self.tag_pose_as_matrix[:3, 3])

    def __repr__(self):
        return f"<{UGTagDatum.__name__} tag_id={self.tag_id} pose_id={self.pose_id} obs_dist={self.obs_dist}>"


class UGLocationDatum(BaseModel):
    """
    Represents a location datum, mapping a name to a pose id and transform

    Attributes:
        transform: Pose as a tuple of floats where reshaping into a 4x4 array using C-like index
            order results in the transform matrix. For more information on Fortran-like indexing
            from the numpy documentation: "means to read / write the elements using C-like index
            order, with the last axis index changing fastest, back to the first axis index changing
            slowest
        name: A string representing the name of the location
        timestamp: A float representing the timestamp of the observation
        pose_id: An int representing the id of the pose associated with the observation.
    """
    transform: conlist(Union[float, int], min_items=16, max_items=16)

    # TODO: validate assumption that this transform actually uses C-like indexing

    name: str
    timestamp: float
    pose_id: int


class GenerateParams(BaseModel):
    # noinspection PyUnresolvedReferences
    """
    Configures data set generation.

    Attributes:
        dataset_name: A string provided as the data set name to the cache manager when the generated
            data set is cached.
        map_id: A string provided as the map_id field in the UGDataSet object when exported.
        parameterized_path_args: A dictionary to pass as the second positional argument to the
            `path_from` argument if it is a callable (if the `path_from` argument is not a callable,
            then this argument is ignored).
        t_max: For a parameterized path, this is the max parameter value to use when evaluating the
            path.
        n_poses: Number of poses to sample a parameterized path at; if a recorded path is provided,
            then this argument is ignored.
        dist_threshold: Maximum distance from which a tag can be considered observable.
        aoa_threshold: Maximum angle of attack (in radians) from which a tag can be considered
            observable. The angle of attack is calculated as the angle between the z-axis of the
            tag pose and the vector from the tag to the phone.
        tag_size: Height/width dimension of the (square) tags in meters.
        obs_noise_var: Variance parameter for the observation model. Specifies the variance for the
            distribution from which pixel noise is sampled and added to the simulated tag corner
            pixel observations. Note that the simulated tag observation poses are re-derived from
            these noise pixel observations.
        odometry_noise_var: Dictionary mapping a dimension to which noise is applied to the variance
            of the Gaussian noise in that direction.

    Properties:
        delta_t: For a parameterized path, this gives the time delta used between each of the
            points. If the path is a recorded path, then this value is set to 0 arbitrarily.
    """

    class OdomNoiseDims(str, Enum):
        """
        Ordering for odom noise dimensions
        """
        X = "x"
        Y = "y"
        Z = "z"
        RVERT = "rvert"

        @staticmethod
        def ordering() -> List:
            return [GenerateParams.OdomNoiseDims.X, GenerateParams.OdomNoiseDims.Y, GenerateParams.OdomNoiseDims.Z,
                    GenerateParams.OdomNoiseDims.RVERT]

    class GenerateParamsEnum(str, Enum):
        """
        Enumeration for GenerateParams
        """
        ODOMETRY_NOISE_VAR_X = "odometry_noise_var_x"
        ODOMETRY_NOISE_VAR_Y = "odometry_noise_var_y"
        ODOMETRY_NOISE_VAR_Z = "odometry_noise_var_z"
        ODOMETRY_NOISE_VAR_RVERT = "odometry_noise_var_rvert"
        OBS_NOISE_VAR = "obs_noise_var"

    class AltGenerateParamsEnum(str, Enum):
        """
        OBS_NOISE_VAR: Sets the observation noise variance of the generated data set
        LIN_TO_ANG_VEL_VAR: Defines the ratio between the magnitude of the linear velocity variance
            vector and the angular velocity variance.
        """
        OBS_NOISE_VAR = "obs_noise_var"
        LIN_TO_ANG_VEL_VAR = "lin_to_ang_vel_var"

    dataset_name: str
    map_id: Optional[str] = None
    dist_threshold: confloat(ge=0) = 3.7
    aoa_threshold: confloat(ge=0, le=np.pi) = np.pi / 4
    tag_size: confloat(gt=0) = ASSUMED_TAG_SIZE
    odometry_noise_var: Dict[OdomNoiseDims, float] = Field(default_factory=lambda: {
            GenerateParams.OdomNoiseDims.X: 0,
            GenerateParams.OdomNoiseDims.Y: 0,
            GenerateParams.OdomNoiseDims.Z: 0,
            GenerateParams.OdomNoiseDims.RVERT: 0,
        })
    obs_noise_var: confloat(ge=0) = 0.0
    t_max: Optional[confloat(gt=0)] = None
    n_poses: Optional[conint(ge=2)] = None
    parameterized_path_args: Optional[Dict[str, Union[float, Tuple[float, float]]]] = None

    # noinspection PyMethodParameters
    @validator("parameterized_path_args")
    def validate_interdependent_null_values(cls, v, values):
        """
        Validates interdependent null values by checking if v, t_max, and n_poses are correct or not

        Raises:
            ValueError: If all three values are not equal: (all three None or all three not None)
        """
        v_is_none = v is None
        t_max_is_none = values["t_max"] is None
        n_poses_is_none = values["n_poses"] is None

        if not ((v_is_none and t_max_is_none and n_poses_is_none) or
                (not v_is_none and not t_max_is_none and not n_poses_is_none)):
            raise ValueError("tag_poses_for_parameterized, t_max, n_poses, and \
                parameterized_path_args members must both be None or not None.")
        return v

    @property
    def delta_t(self):
        """
        If t_max is not None, then a delta-time value is computed from t_max and the number of
        specified poses
        """
        if self.t_max is not None:
            return self.t_max / (self.n_poses - 1)
        else:
            return 0

    @property
    def lin_to_ang_var(self) -> float:
        """
        Finds norm of X, Y, Z and divide by rvert
        """
        return np.linalg.norm(
            np.array([
                self.odometry_noise_var[GenerateParams.OdomNoiseDims.X],
                self.odometry_noise_var[GenerateParams.OdomNoiseDims.Y],
                self.odometry_noise_var[GenerateParams.OdomNoiseDims.Z],
            ])
        ) / self.odometry_noise_var[GenerateParams.OdomNoiseDims.RVERT]

    # noinspection DuplicatedCode
    @classmethod
    def generate_params_generator(
            cls, param_multiplicands: Dict[GenerateParamsEnum, np.ndarray],
            param_order: List[GenerateParamsEnum], base_generate_params: "GenerateParams") -> \
            Tuple[List[Tuple[Any, ...]], List["GenerateParams"]]:
        """
        Generator yielding instances of this class according to the cartesian product of the
        provided parameters.

        Args:
            param_multiplicands: Dictionary mapping parameters to arrays of values whose cartesian
                product is taken.
            param_order: Ordering of the keys in param_multiplicands.
            base_generate_params: Supplies every parameter not prescribed by param_multiplicands.

        Returns:
            A list of each tuple of parameters computed from the cartesian product (the length of
            which is equivalent to the length of param_order) and a list of the generated objects.

        Raises:
            ValueError: If the keys of param_multiplicands elements of param_order are not the same.
        """
        included_params = set(param_order)
        if set(param_multiplicands.keys()) != included_params:
            raise ValueError("The sets of param_multiplicands keys and param_order items must be equal")

        product_args = []
        sweep_param_to_product_idx: Dict[GenerateParams.GenerateParamsEnum, int] = {}
        for i, key in enumerate(param_order):
            product_args.append(param_multiplicands[key])
            sweep_param_to_product_idx[key] = i

        products: List[Tuple[Any, ...]] = []
        generate_params: List[GenerateParams] = []

        for this_product in itertools.product(*product_args, repeat=1):
            products.append(this_product)

            """For each of the x, y, z, and rvert elements of the odometry noise, apply the value
            stored in the included_params dictionary if it is a key; if not, then default to the
            value stored in base_generate_params."""

            odometry_noise_var = {}
            if GenerateParams.GenerateParamsEnum.ODOMETRY_NOISE_VAR_X in included_params:
                odometry_noise_var[GenerateParams.OdomNoiseDims.X] = this_product[
                    sweep_param_to_product_idx[GenerateParams.GenerateParamsEnum.ODOMETRY_NOISE_VAR_X]]
            else:
                odometry_noise_var[GenerateParams.OdomNoiseDims.X] = \
                    base_generate_params.odometry_noise_var[GenerateParams.OdomNoiseDims.X]

            if GenerateParams.GenerateParamsEnum.ODOMETRY_NOISE_VAR_Y in included_params:
                odometry_noise_var[GenerateParams.OdomNoiseDims.Y] = \
                    this_product[sweep_param_to_product_idx[GenerateParams.GenerateParamsEnum.ODOMETRY_NOISE_VAR_Y]]
            else:
                odometry_noise_var[GenerateParams.OdomNoiseDims.Y] = \
                    base_generate_params.odometry_noise_var[GenerateParams.OdomNoiseDims.Y]

            if GenerateParams.GenerateParamsEnum.ODOMETRY_NOISE_VAR_Z in included_params:
                odometry_noise_var[GenerateParams.OdomNoiseDims.Z] = this_product[
                    sweep_param_to_product_idx[GenerateParams.GenerateParamsEnum.ODOMETRY_NOISE_VAR_Z]]
            else:
                odometry_noise_var[GenerateParams.OdomNoiseDims.Z] = \
                    base_generate_params.odometry_noise_var[GenerateParams.OdomNoiseDims.Z]

            if GenerateParams.GenerateParamsEnum.ODOMETRY_NOISE_VAR_RVERT in included_params:
                odometry_noise_var[GenerateParams.OdomNoiseDims.RVERT] = this_product[sweep_param_to_product_idx[
                        GenerateParams.GenerateParamsEnum.ODOMETRY_NOISE_VAR_RVERT]]
            else:
                odometry_noise_var[GenerateParams.OdomNoiseDims.RVERT] = \
                    base_generate_params.odometry_noise_var[GenerateParams.OdomNoiseDims.RVERT]

            generate_params.append(
                GenerateParams(
                    dataset_name=base_generate_params.dataset_name,
                    dist_threshold=base_generate_params.dist_threshold,
                    aoa_threshold=base_generate_params.aoa_threshold,
                    tag_size=base_generate_params.tag_size,
                    odometry_noise_var=odometry_noise_var,
                    obs_noise_var=this_product[sweep_param_to_product_idx[
                        GenerateParams.GenerateParamsEnum.OBS_NOISE_VAR]] if
                    GenerateParams.GenerateParamsEnum.OBS_NOISE_VAR in included_params else
                    base_generate_params.obs_noise_var,
                    t_max=base_generate_params.t_max,
                    n_poses=base_generate_params.n_poses,
                    parameterized_path_args=base_generate_params.parameterized_path_args
                )
            )
        return products, generate_params

    # noinspection DuplicatedCode
    @classmethod
    def alt_generate_params_generator(cls, alt_param_multiplicands: Dict[AltGenerateParamsEnum, 
        np.ndarray], base_generate_params: "GenerateParams", hold_rvert_at: float,
        ratio_xz_to_y_lin_vel_var: float = 1) -> Tuple[List[Tuple[Any, ...]], 
        List["GenerateParams"]]:
        """
        Acts as a wrapper around the generate_params_generator class method that utilizes a
        parameter sweeping space defined by the parameters in the AltGenerateParamsEnum enumeration.
        Generates GenerateParams objects according to the cartesian product of the contents of
        alt_param_multiplicands.

        Args:
            alt_param_multiplicands: Dictionary mapping parameters to arrays of values whose
                cartesian product is taken.
            base_generate_params: Supplies every parameter not prescribed by param_multiplicands.
            hold_rvert_at: Because AltGenerateParamsEnum.LIN_TO_ANG_VEL_VAR is a ratio, the
                rotational part of the odometry noise is held constant with this value.
            ratio_xz_to_y_lin_vel_var: Before the X, Y, and Z elements of the unit-magnitude linear
                velocity variance vector are scaled, this sets the X:Y and Z:Y ratios of the
                vector's elements.

        Returns:
            A list of the outputs from the cartesian product and the corresponding GenerateParams
            objects.

        Raises:
            NotImplementedError: If there is an unhandled value in the AltGenerateParamsEnum
            enumeration.
        """
        # Expand the alt_param_multiplicands argument into a form that can be used in the
        # GenerateParams.generate_params_generator method.
        param_multiplicands: Dict[GenerateParams.GenerateParamsEnum, np.ndarray] = {}

        for key, values in alt_param_multiplicands.items():
            if key == cls.AltGenerateParamsEnum.OBS_NOISE_VAR:
                param_multiplicands[GenerateParams.GenerateParamsEnum.OBS_NOISE_VAR] = values

            elif key == cls.AltGenerateParamsEnum.LIN_TO_ANG_VEL_VAR:
                # Ignore the values provided in alt_param_multiplicands because we are not
                # interested in the cartesian product between each of the X, Y, Z, and rvert
                # elements of the linear and angular velocity variance. Instead, the values provided
                # in alt_param_multiplicands are applied to the result of the cartesian product.
                lin_vel_var_unit = np.ones(3) * np.array([ratio_xz_to_y_lin_vel_var, 1,
                    ratio_xz_to_y_lin_vel_var])
                lin_vel_var_unit /= np.linalg.norm(lin_vel_var_unit)
                param_multiplicands[GenerateParams.GenerateParamsEnum.ODOMETRY_NOISE_VAR_X] = np.array(
                    [hold_rvert_at * lin_vel_var_unit[0], ])
                param_multiplicands[GenerateParams.GenerateParamsEnum.ODOMETRY_NOISE_VAR_Y] = np.array(
                    [hold_rvert_at * lin_vel_var_unit[1], ])
                param_multiplicands[GenerateParams.GenerateParamsEnum.ODOMETRY_NOISE_VAR_Z] = np.array(
                    [hold_rvert_at * lin_vel_var_unit[2], ])
                param_multiplicands[GenerateParams.GenerateParamsEnum.ODOMETRY_NOISE_VAR_RVERT] = np.array(
                    [hold_rvert_at, ])
            else:
                raise NotImplementedError("Encountered unhandled parameter: " + str(key))

        param_order = sorted(list(param_multiplicands.keys()))
        param_to_param_order_idx: Dict[GenerateParams.GenerateParamsEnum, int] = {}

        for i, param in enumerate(param_order):
            param_to_param_order_idx[param] = i

        products_intermediate, generate_params_intermediate = GenerateParams.generate_params_generator(
            param_multiplicands=param_multiplicands, param_order=param_order, base_generate_params=base_generate_params)

        # Apply the linear and angular velocity variance values provided in alt_param_multiplicands.
        products_orig_space: List[Tuple[Any, ...]] = []
        generate_params_objects: List[GenerateParams] = []

        for product_pre, generate_param_pre in zip(products_intermediate, generate_params_intermediate):
            for value in alt_param_multiplicands[cls.AltGenerateParamsEnum.LIN_TO_ANG_VEL_VAR]:
                new_generate_param: GenerateParams = cls.copy(generate_param_pre)
                new_generate_param.odometry_noise_var = {
                    cls.OdomNoiseDims.X: generate_param_pre.odometry_noise_var[cls.OdomNoiseDims.X] * value,
                    cls.OdomNoiseDims.Y: generate_param_pre.odometry_noise_var[cls.OdomNoiseDims.Y] * value,
                    cls.OdomNoiseDims.Z: generate_param_pre.odometry_noise_var[cls.OdomNoiseDims.Z] * value,
                    cls.OdomNoiseDims.RVERT: generate_param_pre.odometry_noise_var[cls.OdomNoiseDims.RVERT],
                }
                generate_params_objects.append(new_generate_param)

                new_product = list(product_pre)
                new_product[param_to_param_order_idx[cls.GenerateParamsEnum.ODOMETRY_NOISE_VAR_X]] = \
                    new_generate_param.odometry_noise_var[cls.OdomNoiseDims.X]
                new_product[param_to_param_order_idx[cls.GenerateParamsEnum.ODOMETRY_NOISE_VAR_X]] = \
                    new_generate_param.odometry_noise_var[cls.OdomNoiseDims.X]
                new_product[param_to_param_order_idx[cls.GenerateParamsEnum.ODOMETRY_NOISE_VAR_X]] = \
                    new_generate_param.odometry_noise_var[cls.OdomNoiseDims.X]
                new_product[param_to_param_order_idx[cls.GenerateParamsEnum.ODOMETRY_NOISE_VAR_X]] = \
                    new_generate_param.odometry_noise_var[cls.OdomNoiseDims.X]
                products_orig_space.append(tuple(new_product))
        return products_orig_space, generate_params_objects

    def __hash__(self):
        # TODO: there are more efficient ways to do this, but this works for now
        return self.json().__hash__()


class UGDataSet(BaseModel):
    """
    Represents an unprocessed graph dataset.

    Attributes:
        location_data: A list of UGLocationDatums representing the location data of the dataset
        map_id: A string representing the id of the map being generated
        plane_data: A list of plane_data *NOT CURRENTLY BEING USED*
        pose_data: A list of UGPoseDatum representing the poses recorded for the map
        tag_data: A list of UGTagDatum representing the tags recorded for the map
        generated_from: GenerateParams
    Notes:
        All attributes except `generated_from` are necessary for deserializing data from the
        datasets generated by the client app. The `generated_from` attribute is only used when the
        data set generated is synthetic.
    """
    location_data: List[UGLocationDatum] = []
    map_id: str
    plane_data: List = []
    pose_data: List[UGPoseDatum]
    tag_data: List[List[UGTagDatum]] = []
    generated_from: Optional[GenerateParams] = None

    # TODO: Add documentation for the following properties

    @property
    def num_tags(self) -> int:
        return len(np.unique(self.tag_ids))

    @property
    def num_observations(self) -> int:
        num_observations = 0
        for tag_obs_list in self.tag_data:
            num_observations += len(tag_obs_list)
        return num_observations

    @property
    def pose_data_len(self) -> int:
        return len(self.pose_data)

    @property
    def tag_data_len(self) -> int:
        return len(self.tag_data)

    def __repr__(self):
        return f"<{UGDataSet.__name__} map_id={self.map_id} pose_data_len={self.pose_data_len} " \
               f"tag_data_len={self.tag_data_len}>"

    @property
    def frame_ids_to_timestamps(self) -> Dict[int, float]:
        return {pose.id: pose.timestamp for pose in self.pose_data}

    @property
    def pose_matrices(self) -> np.ndarray:
        return np.array([pose_datum.pose for pose_datum in self.pose_data]).reshape((-1, 4, 4), order="F")

    @property
    def poses_by_pose_ids(self) -> Dict[int, np.ndarray]:
        ret: Dict[int, np.ndarray] = {}
        pose_matrices = self.pose_matrices
        for i, pose_datum in enumerate(self.pose_data):
            ret[pose_datum.id] = pose_matrices[i]
        return ret

    @property
    def tag_edge_measurements_matrix(self) -> np.ndarray:
        # The camera axis used to get tag measurements is flipped relative to the phone frame used for odom
        # measurements. Additionally, note that the matrix here is recorded in row-major format.
        return np.zeros((0, 4, 4)) if len(self.tag_data) == 0 else \
            np.matmul(NEGATE_Y_AND_Z_AXES, np.vstack([[x.tag_pose for x in tags_from_frame] for tags_from_frame in
                                                      self.tag_data]).reshape([-1, 4, 4], order="C"))

    @property
    def timestamps(self) -> np.ndarray:
        return np.array([pose_datum.timestamp for pose_datum in self.pose_data])

    @property
    def approx_tag_in_global_by_id(self) -> Dict[int, np.ndarray]:
        """
        Returns:
            A dictionary mapping tag ids to their poses in the global reference frame according to the first observation
             of the tag.
        """
        ret = {}
        tag_edge_measurements_matrix = self.tag_edge_measurements_matrix
        pose_ids: np.ndarray = self.pose_ids.flatten()
        sort_indices: np.ndarray = np.argsort(pose_ids)
        tag_ids_sorted_by_pose_ids = self.tag_ids.flatten()[sort_indices]
        num_unique_tag_ids = len(np.unique(tag_ids_sorted_by_pose_ids))
        poses_by_pose_ids: Dict[int, np.ndarray] = self.poses_by_pose_ids

        for i, tag_id in enumerate(tag_ids_sorted_by_pose_ids):
            if len(ret) == num_unique_tag_ids:
                break  # Additional looping will not add any new entries to the return value
            if tag_id not in ret:
                corresponding_pose_id = pose_ids[i]
                # For some reason, the linter thinks that sort_indices is an integer
                # noinspection PyUnresolvedReferences
                ret[tag_id] = poses_by_pose_ids[corresponding_pose_id].dot(
                    tag_edge_measurements_matrix[sort_indices[i]])
        return ret

    @property
    def camera_intrinsics_for_tag(self) -> np.ndarray:
        return np.zeros((0, 4)) if len(self.tag_data) == 0 else \
            np.vstack([[x.camera_intrinsics for x in tags_from_frame] for tags_from_frame in self.tag_data])

    @property
    def tag_corners(self) -> np.ndarray:
        return np.zeros((0, 8)) if len(self.tag_data) == 0 else \
            np.vstack([[x.tag_corners_pixel_coordinates for x in tags_from_frame] for tags_from_frame in
                       self.tag_data])

    @property
    def tag_joint_covar(self) -> np.ndarray:
        # Note that the variance deviation of qw since we use a compact quaternion parameterization of orientation
        return np.zeros((0, 49), dtype=np.double) if len(self.tag_data) == 0 else \
            np.vstack([[x.joint_covar for x in tags_from_frame] for tags_from_frame in self.tag_data])

    @property
    def tag_joint_covar_matrices(self) -> np.ndarray:
        return self.tag_joint_covar.reshape((-1, 7, 7))

    @property
    def tag_position_variances(self) -> np.ndarray:
        return np.zeros((0, 3), dtype=np.double) if len(self.tag_data) == 0 else \
            np.vstack([[x.tag_position_variance for x in tags_from_frame] for tags_from_frame in self.tag_data])

    @property
    def tag_orientation_variances(self) -> np.ndarray:
        return np.zeros((0, 4), dtype=np.double) if len(self.tag_data) == 0 else \
            np.vstack([[x.tag_orientation_variance for x in tags_from_frame] for tags_from_frame in self.tag_data])

    @property
    def tag_ids(self) -> np.ndarray:
        return np.zeros((0, 1), dtype=np.int64) if len(self.tag_data) == 0 else \
            np.vstack(list(itertools.chain(*[[x.tag_id for x in tags_from_frame] for tags_from_frame in
                                             self.tag_data])))

    @property
    def pose_ids(self) -> np.ndarray:
        return np.zeros((0, 1), dtype=np.int64) if len(self.tag_data) == 0 else \
            np.vstack(list(itertools.chain(*[[x.pose_id for x in tags_from_frame] for tags_from_frame in
                                             self.tag_data])))

    @property
    def waypoint_names(self) -> List[str]:
        return [location_data.name for location_data in self.location_data]

    @property
    def waypoint_edge_measurements_matrix(self) -> np.ndarray:
        return np.zeros((0, 4, 4)) if len(self.location_data) == 0 else \
            np.concatenate(
                [np.asarray(location_data.transform).reshape((-1, 4, 4)) for location_data in self.location_data]
            )

    @property
    def waypoint_frame_ids(self) -> List[int]:
        return [location_data.pose_id for location_data in self.location_data]


class GTTagPose(BaseModel):
    tag_id: int
    pose: conlist(Union[float, int], min_items=7, max_items=7)

    @property
    def pose_as_se3quat(self) -> SE3Quat:
        return SE3Quat(np.array([self.pose[i] for i in range(7)]))

    @property
    def pose_as_se3_array(self) -> np.ndarray:
        return self.pose_as_se3quat.to_vector()


class GTDataSet(BaseModel):
    """
    TODO
    """
    poses: List[GTTagPose] = []

    @property
    def sorted_poses_as_se3quat_list(self) -> List[SE3Quat]:
        return [pose.pose_as_se3quat for pose in sorted(self.poses, key=lambda pose: pose.tag_id)]

    @property
    def pose_ids_as_list(self) -> List[int]:
        return [tag_pose.tag_id for tag_pose in self.poses]

    @property
    def as_dict_of_se3_arrays(self) -> Dict[int, np.ndarray]:
        return {tag_pose.tag_id: tag_pose.pose_as_se3_array for tag_pose in self.poses}

    @classmethod
    def gt_data_set_from_dict_of_arrays(cls, dct: Dict[int, np.ndarray]) -> "GTDataSet":
        """Generate a GTDataSet from a dict of tag data.

        Notes:
            Arbitrarily selects one of the poses to be the origin of the data set (i.e., one of the pose transforms in
            the resulting data set will be the identity).

        Args:
            dct: Dictionary mapping tag IDs to their poses in some arbitrary reference frame. The poses are expected to
             either 4x4 matrices or length-7 SE3 vectors.
        """
        if len(dct) == 0:
            return GTDataSet()

        # create new dict in case se3 vectors need to be converted to 4x4 transform matrices
        new_dict: Dict[int, np.ndarray] = {}
        for item in dct.items():
            if item[1].shape == (4, 4):
                new_dict[item[0]] = SE3Quat(transform_matrix_to_vector(item[1])).to_vector()
            else:
                new_dict[item[0]] = item[1]

        ground_truth_tags = []
        for item in new_dict.items():
            ground_truth_tags.append(
                GTTagPose(
                    tag_id=item[0],
                    pose=item[1].tolist()
                )
            )
        return GTDataSet(poses=ground_truth_tags)


class PGTranslation(BaseModel):
    x: float
    y: float
    z: float


class PGRotation(BaseModel):
    x: float
    y: float
    z: float
    w: float


class PGTagVertex(BaseModel):
    translation: PGTranslation
    rotation: PGRotation
    id: int


class PGOdomVertex(BaseModel):
    translation: PGTranslation
    rotation: PGRotation
    poseId: int
    adjChi2: Optional[float]
    vizTags: Optional[float]
    neighbors: Optional[List[int]]


class PGWaypointVertex(BaseModel):
    translation: PGTranslation
    rotation: PGRotation
    id: str


class PGDataSet(BaseModel):
    tag_vertices: List[PGTagVertex]
    odometry_vertices: List[PGOdomVertex]
    waypoints_vertices: List[PGWaypointVertex]


class OComputeInfParams(BaseModel):
    lin_vel_var: np.ndarray = Field(default_factory=lambda: np.ones(3))
    ang_vel_var: confloat(gt=0) = 1.0
<<<<<<< HEAD
    tag_sba_var: confloat(gt=0) = 10.0
=======
    tag_sba_var: confloat(gt=0) = 1.0
    # tag_no_sba_var = 1.0
    tag_var = 1.0
>>>>>>> 652212a4

    class Config:
        arbitrary_types_allowed = True  # Needed to allow numpy arrays to be used as fields
        json_encoders = {np.ndarray: lambda arr: np.array2string(arr, threshold=ARRAY_SUMMARIZATION_THRESHOLD)}

    # noinspection PyMethodParameters
    @validator("lin_vel_var")
    def check_lin_vel_var_all_positive(cls, v):
        if np.any(v <= 0):
            raise ValueError("lin_vel_var must contain all positive values")
        return v

    _check_lin_vel_var_is_correct_length_vector = validator("lin_vel_var", allow_reuse=True)(
        lambda v: _is_vector_of_right_length(v, 3))
    _deserialize_lin_vel_var_vector_if_needed = validator("lin_vel_var", allow_reuse=True, pre=True)(
        _validator_for_numpy_array_deserialization)

    def __hash__(self):
        # TODO: there are more efficient ways to do this, but this works for now
        return self.json().__hash__()


class OConfig(BaseModel):
    """
    Class Attributes:
        is_sba: True if SBA is being used.
        obs_chi2_filter: Removes from the graph (stored in the `graph` instance attribute) observation edges above
         this many standard deviations from the mean observation edge chi2 value in the optimized graph. The graph
         optimization is then re-run with the modified graph. A negative value performs no filtering.
        graph_plot_title: Plot title argument to pass to the visualization routine for the graph visualizations.
        chi2_plot_title: Plot title argument to pass to the visualization routine for the chi2 plot.
        compute_inf_params: Passed down to the `Edge.compute_information` method to specify the edge
         information computation parameters.
        scale_by_edge_amount: Passed on to the `scale_by_edge_amount` argument of the `Graph.set_weights` method. If
         true, then the odom:tag ratio is scaled by the ratio of tag edges to odometry edges
    """

    is_sba: bool
    obs_chi2_filter: float = -1
    compute_inf_params: OComputeInfParams = OComputeInfParams()
    scale_by_edge_amount: bool = False
    weights: Weights = Weights()
    graph_plot_title: str = ""
    chi2_plot_title: str = ""

    class Config:
        json_encoders = {np.ndarray: lambda arr: np.array2string(arr, threshold=ARRAY_SUMMARIZATION_THRESHOLD)}

    class OConfigEnum(str, Enum):
        ODOM_TAG_RATIO = "odom_tag_ratio"
        LIN_VEL_VAR = "lin_vel_var"
        ANG_VEL_VAR = "ang_vel_var"
        TAG_SBA_VAR = "tag_sba_var"
        GRAV_MAG = "grav_mag"
        TAG_VAR = "tag_var"

    class AltOConfigEnum(str, Enum):
        LIN_TO_ANG_VEL_VAR = "lin_to_ang_vel_var"
        """
        Defines the ratio between the magnitude of the linear velocity variance vector and the angular velocity 
        variance.
        """

        ODOM_TAG_RATIO = "odom_tag_ratio"
        TAG_SBA_VAR = "tag_sba_var"

    # noinspection DuplicatedCode
    @classmethod
    def oconfig_generator(cls, param_multiplicands: Dict[OConfigEnum, np.ndarray], param_order: List[OConfigEnum],
                          base_oconfig: "OConfig") -> Tuple[List[Tuple[Any, ...]], List["OConfig"]]:
        """Generator yielding instances of this class according to the cartesian product of the provided parameters.

        Args:
            param_multiplicands: Dictionary mapping parameters to arrays of values whose cartesian product is
             taken.
            param_order: Ordering of the keys in param_multiplicands.
            base_oconfig: Supplies every parameter not prescribed by param_multiplicands.

        Returns:
            A list of each tuple of parameters computed from the cartesian product (the length of which is equivalent to
            the length of param_order) and a list of the generated objects.

        Raises:
            ValueError: If the keys of param_multiplicands elements of param_order are not the same.
        """
        included_params = set(param_order)
        if set(param_multiplicands.keys()) != included_params:
            raise ValueError("The sets of param_multiplicands keys and param_order items must be equal")

        product_args = []
        sweep_param_to_product_idx: Dict[OConfig.OConfigEnum, int] = {}
        for i, key in enumerate(param_order):
            product_args.append(param_multiplicands[key])
            sweep_param_to_product_idx[key] = i

        products: List[Tuple[Any, ...]] = []
        oconfigs: List[OConfig] = []

        for this_product in itertools.product(*product_args, repeat=1):
            products.append(this_product)
            oconfigs.append(
                OConfig(
                    is_sba=base_oconfig.is_sba,
                    obs_chi2_filter=base_oconfig.obs_chi2_filter,
                    compute_inf_params=OComputeInfParams(
                        lin_vel_var=(this_product[sweep_param_to_product_idx[
                            OConfig.OConfigEnum.LIN_VEL_VAR]] if OConfig.OConfigEnum.LIN_VEL_VAR in
                            included_params else base_oconfig.compute_inf_params.lin_vel_var) * np.ones(3) * np.sqrt(3),
                        ang_vel_var=this_product[sweep_param_to_product_idx[
                            OConfig.OConfigEnum.ANG_VEL_VAR]] if OConfig.OConfigEnum.ANG_VEL_VAR in
                        included_params else base_oconfig.compute_inf_params.ang_vel_var,
                        tag_sba_var=this_product[sweep_param_to_product_idx[
                            OConfig.OConfigEnum.TAG_SBA_VAR]] if OConfig.OConfigEnum.TAG_SBA_VAR in
                        included_params else base_oconfig.compute_inf_params.tag_sba_var,
                        tag_var=this_product[sweep_param_to_product_idx[
                            OConfig.OConfigEnum.TAG_VAR]] if OConfig.OConfigEnum.TAG_VAR in
                        included_params else base_oconfig.compute_inf_params.tag_var,
                    ),
                    scale_by_edge_amount=base_oconfig.scale_by_edge_amount,
                    weights=Weights(
                        orig_gravity=(this_product[sweep_param_to_product_idx[
                            OConfig.OConfigEnum.GRAV_MAG]] if OConfig.OConfigEnum.GRAV_MAG in
                            included_params else base_oconfig.weights.orig_gravity) * LEN_3_UNIT_VEC,
                        odom_tag_ratio=this_product[sweep_param_to_product_idx[
                            OConfig.OConfigEnum.ODOM_TAG_RATIO]] if OConfig.OConfigEnum.ODOM_TAG_RATIO
                        in included_params else base_oconfig.weights.odom_tag_ratio,
                    ),
                    graph_plot_title=base_oconfig.graph_plot_title,
                    chi2_plot_title=base_oconfig.chi2_plot_title,
                )
            )
        return products, oconfigs

    @classmethod
    def alt_oconfig_generator_param_multiplicands(
            cls, alt_param_multiplicands: Dict[AltOConfigEnum, np.ndarray]) -> Dict[OConfigEnum, np.ndarray]:
        param_multiplicands_for_opt: Dict[OConfig.OConfigEnum, np.ndarray] = {}
        for key, values in alt_param_multiplicands.items():
            if key == cls.AltOConfigEnum.LIN_TO_ANG_VEL_VAR:
                param_multiplicands_for_opt[cls.OConfigEnum.LIN_VEL_VAR] = values
                param_multiplicands_for_opt[cls.OConfigEnum.ANG_VEL_VAR] = np.array([1, ])
            elif key == cls.AltOConfigEnum.ODOM_TAG_RATIO:
                param_multiplicands_for_opt[cls.OConfigEnum.ODOM_TAG_RATIO] = values
            elif key == cls.AltOConfigEnum.TAG_SBA_VAR:
                param_multiplicands_for_opt[cls.OConfigEnum.TAG_SBA_VAR] = values
            else:
                raise NotImplementedError("Encountered unhandled parameter: " + str(key))
        return param_multiplicands_for_opt

    def __hash__(self):
        # TODO: there are more efficient ways to do this, but this works for now
        return self.json().__hash__()


class OG2oOptimizer(BaseModel):
    """Record of map state.

    TODO: The names of (a subset of) these fields were specifically chosen according to previously chosen
     variable names, but they should be refactored to better reflect what they actually represent.

    Class Attributes:
        locations: (n, 9) array containing n odometry poses (x, y, z, qx, qy, qz, qw) well as the vertex
         index and uid in the 7th and 8th positions, respectively.
        tags: (m, 8) array containing m tag poses (x, y, z, qx, qy, qz, qw) as well as the tag id in the
         7th position.
        tagpoints: (m, 3) array containing the m tag corners' global xyz coordinates.
        waypoints_arr: (w, 8) array containing w waypoint poses (x, y, z, qx, qy, qz, qw).
        locationsAdjChi2: Optionally associated with each odometry node is a chi2 calculated from the
         `map_odom_to_adj_chi2` method of the `Graph` class, which is stored in this vector.
        waypoints_metadata: Length-w list of waypoint metadata.
        visibleTagsCount: Optionally associated with each odometry node is an integer indicating the number
         of tags visible at that given pose.
    """

    locations: np.ndarray = Field(default_factory=lambda: np.zeros((0, 9)))
    tags: np.ndarray = Field(default_factory=lambda: np.zeros((0, 8)))
    tagpoints: np.ndarray = Field(default_factory=lambda: np.zeros((0, 3)))
    waypoints_arr: np.ndarray = Field(default_factory=lambda: np.zeros((0, 8)))
    waypoints_metadata: List[Dict]
    locationsAdjChi2: Optional[np.ndarray] = None
    visibleTagsCount: Optional[np.ndarray] = None

    class Config:
        arbitrary_types_allowed = True  # Needed to allow numpy arrays to be used as fields
        json_encoders = {np.ndarray: lambda arr: np.array2string(arr.flatten(order="C"),
                                                                 threshold=ARRAY_SUMMARIZATION_THRESHOLD)}

    _check_locations_is_correct_shape_matrix = validator("locations", allow_reuse=True)(
        lambda v: _is_arr_of_right_shape(v, (-1, 9)))
    _check_tags_is_correct_shape_matrix = validator("tags", allow_reuse=True)(
        lambda v: _is_arr_of_right_shape(v, (-1, 8)))
    _check_tagpoints_is_correct_shape_matrix = validator("tagpoints", allow_reuse=True)(
        lambda v: _is_arr_of_right_shape(v, (-1, 3)))
    _check_waypoints_arr_is_correct_shape_matrix = validator("waypoints_arr", allow_reuse=True)(
        lambda v: _is_arr_of_right_shape(v, (-1, 8)))
    _check_locationsAdjChi2_is_correct_shape_matrix = validator("locationsAdjChi2", allow_reuse=True)(
        lambda v: _is_arr_of_right_shape(v, (-1, 1), is_optional=True))
    _check_visibleTagsCount_is_correct_shape_matrix = validator("visibleTagsCount", allow_reuse=True)(
        lambda v: _is_arr_of_right_shape(v, (-1, 1), is_optional=True))

    _deserialize_locations_matrix_if_needed = validator("locations", allow_reuse=True, pre=True)(
        lambda v: _validator_for_numpy_array_deserialization(v).reshape([-1, 9]))
    _deserialize_tags_matrix_if_needed = validator("tags", allow_reuse=True, pre=True)(
        lambda v: _validator_for_numpy_array_deserialization(v).reshape([-1, 8]))
    _deserialize_tagpoints_matrix_if_needed = validator("tagpoints", allow_reuse=True, pre=True)(
        lambda v: _validator_for_numpy_array_deserialization(v).reshape([-1, 3]))
    _deserialize_waypoints_arr_matrix_if_needed = validator("waypoints_arr", allow_reuse=True, pre=True)(
        lambda v: _validator_for_numpy_array_deserialization(v).reshape([-1, 8]) if v is not None else None)
    _deserialize_locations_adj_chi2_matrix_if_needed = validator("locationsAdjChi2", allow_reuse=True, pre=True)(
        lambda v: _validator_for_numpy_array_deserialization(v).reshape([-1, 1]) if v is not None else None)
    _deserialize_visibleTagsCount_matrix_if_needed = validator("visibleTagsCount", allow_reuse=True, pre=True)(
        lambda v: _validator_for_numpy_array_deserialization(v).reshape([-1, 1]) if v is not None else None)


class OResultFitnessMetrics(BaseModel):
    """Container to store the chi2 values
    """
    chi2_all_before: confloat(ge=0)
    alpha_all_before: Optional[float]
    se3_not_gravity_before: confloat(ge=0)
    psi2uv_before: confloat(ge=0)
    gravity_before: confloat(ge=0)
    chi2_all_after: confloat(ge=0)
    alpha_all_after: Optional[float]
    se3_not_gravity_after: confloat(ge=0)
    psi2uv_after: confloat(ge=0)
    gravity_after: confloat(ge=0)

    def repr_as_list(self) -> str:
        lines_before: List[str] = []
        lines_after: List[str] = []
        longest_name_len = max([len(key) for key in self.dict().keys()])
        for item in self.dict().items():
            if item[1] is None:
                continue
            extra_space = longest_name_len - len(item[0])
            line_txt = f"> {' ' * extra_space}{item[0]}: {item[1]:0.2g}"
            if item[0].endswith("before"):
                lines_before.append(line_txt)
            else:
                lines_after.append(line_txt)
        longest_line = max([len(line) for line in lines_before + lines_after])
        return "\n".join(lines_before) + "\n" + "-" * longest_line + "\n" + "\n".join(lines_after)


class OResult(BaseModel):
    # noinspection PyUnresolvedReferences
    """
    Attributes:
        oconfig: The optimization configuration
        map_pre: The state of the map pre-optimization
        map_opt: The state of the optimized map
        fitness_metrics: The chi2 metrics before and after optimization
        gt_metric_pre: Ground truth metric of the pre-optimized map
        gt_metric_opt: Ground truth metric of the optimized map
        max_pre: Maximum distance between two nodes of pre-optimized map
        max_opt: Maximum distance between two nodes of optimized map
        min_pre: Minimum ground truth metric between 2 nodes of unoptimized map
        min_opt: Minimum ground truth metric between 2 nodes of optimized map
        max_idx_pre: Index of node with maximum distance of pre-optimized map
        max_idx_opt: Index of node with maximum distance of optimized map
        min_idx_pre: Index of node with minimum distance of pre-optimized map
        min_idx_opt: Index of node with minimum distance of optimized map
        gt_per_anchor_tag_opt: Dictionary mapping id tag to ground truth value when it is made anchor
    """
    oconfig: OConfig
    map_pre: OG2oOptimizer
    map_opt: OG2oOptimizer
    fitness_metrics: OResultFitnessMetrics
    gt_metric_pre: Optional[float] = None
    gt_metric_opt: Optional[float] = None
    max_pre: Optional[float] = None
    max_opt: Optional[float] = None
    min_pre: Optional[float] = None
    min_opt: Optional[float] = None
    max_idx_pre: Optional[float] = None
    max_idx_opt: Optional[float] = None
    min_idx_pre: Optional[float] = None
    min_idx_opt: Optional[float] = None
    gt_per_anchor_tag_opt: Optional[Dict[int, float]] = [None, None]

    @property
    def find_max_gt(self):
        return max(self.gt_per_anchor_tag_opt.values())

    @property
    def find_max_gt_tag(self):
        return max(self.gt_per_anchor_tag_opt, key=self.gt_per_anchor_tag_opt.get)

    @property
    def find_max_gt_idx(self):
        return np.where(list(self.gt_per_anchor_tag_opt.keys()) == self.find_max_gt_tag)[0][0]

    class Config:
        json_encoders = {np.ndarray: lambda arr: np.array2string(arr, threshold=ARRAY_SUMMARIZATION_THRESHOLD)}

class OSGPairResult(BaseModel):
    sg1_oresult: OResult
    sg2_oresult: OResult

    class Config:
        json_encoders = {np.ndarray: lambda arr: np.array2string(arr, threshold=ARRAY_SUMMARIZATION_THRESHOLD)}

    @property
    def alpha_diff(self) -> float:
        return self.sg2_oresult.fitness_metrics.alpha_all_after - self.sg1_oresult.fitness_metrics.alpha_all_after

    @property
    def alpha_ratio_change(self) -> float:
        return self.alpha_diff / self.sg1_oresult.fitness_metrics.alpha_all_after

    @property
    def chi2_diff(self) -> float:
        return self.sg2_oresult.fitness_metrics.chi2_all_after - self.sg1_oresult.fitness_metrics.chi2_all_after

    @property
    def chi2_ratio_change(self) -> float:
        return self.chi2_diff / self.sg1_oresult.fitness_metrics.chi2_all_after


class  OSweepResults(BaseModel):
    """Used to store the results of a parameter sweep.

    Notes:
        For generated data sets, it may be important to know the parameters used to generate them. Though this can be
        achieved by looking up the path of the unprocessed graph json from the map_name attribute, deserializing it, and
        accessing the GenerateParams member, the `generated_params` attribute exists here to be a convenient place to
        store a copy that data.
    """

    gt_results_arr_shape: List[int]
    sweep_config: Dict[str, List[float]]
    """
    The keys for this dictionary must be members of the set of the values of the OConfig.OConfigEnum enumeration.
    """
    alpha_results_list: List[float] = []
    sweep_config_keys_order: List[str]
    base_oconfig: OConfig
    map_name: str
    generated_params: Optional[GenerateParams] = None
    oresults_list: List[OResult]
    sweep_args: List

    class Config:
        json_encoders = {np.ndarray: lambda arr: np.array2string(arr, threshold=ARRAY_SUMMARIZATION_THRESHOLD)}

    # noinspection PyMethodParameters
    @validator("sweep_config")
    def validate_valid_sweep_config_keys(cls, v):
        for key in v.keys():
            try:
                OConfig.OConfigEnum(key)
            except ValueError:
                raise ValueError(f"Invalid key in sweep_config dictionary (it is not a member of the "
                                 f"{OConfig.OConfigEnum.__name__} enumeration): {key}")
        return v

    # noinspection PyMethodParameters
    @validator("sweep_config_keys_order")
    def sweep_config_keys_must_be_same_as_sweep_config_keys_order(cls, v, values):
        sweep_config = values["sweep_config"]
        for key in v:
            if key not in sweep_config:
                raise ValueError("sweep_config_keys_order contains a string that is not a key in the sweep_config dict")
        if len(sweep_config) != len(v):
            raise ValueError("the number of items in the sweep_config dictionary must be the same as the number of "
                             "items in the sweep_config_keys_order list")
        return v

    @property
    def gt_results_list(self):
        return np.array([oresult.gt_metric_opt for oresult in self.oresults_list])

    @property
    def sweep_config_dict(self) -> Dict[str, List[float]]:
        return {item[0]: item[1] for item in self.sweep_config}

    @property
    def sweep_variables(self) -> List[str]:
        return [item[0] for item in self.sweep_config]

    @property
    def gt_results_arr(self) -> np.ndarray:
        return np.array(self.gt_results_list).reshape(self.gt_results_arr_shape, order="C")

    @property
    def alpha_results_arr(self) -> np.ndarray:
        return np.array(self.alpha_results_list).reshape(self.gt_results_arr_shape)

    @property
    # This finds the minimum gt_metric from a list of gt_metrics corresponding to each parameter config in the sweep
    def min_gt_result(self) -> float:
        return np.min(self.gt_results_list)

    @property
    def max_gt_result(self) -> float:
        return np.max(self.gt_results_list)

    @property
    def min_gt_result_idx(self) -> float:
        return np.argmin(self.gt_results_list)

    @property
    # OResult with min gt metric
    def min_oresult(self) -> OResult:
        return self.oresults_list[self.min_gt_result_idx]

    @property
    def populate_alpha_result_list(self):
        self.alpha_results_list = []
        for oresult in self.oresults_list:
            self.alpha_results_list.append(oresult.fitness_metrics.alpha_all_after)

    @property
    def min_alpha_result(self) -> float:
        return np.min(self.alpha_results_list)

    @property
    def min_alpha_result_idx(self) -> float:
        return np.argmin(self.alpha_results_list)

    @property
    def min_oresult_alpha(self) -> OResult:
        return self.oresults_list[self.min_alpha_result_idx]

    @property
    # This finds the maximum distance a tag has to move from pre-optimized to optimized for the best OResult (best
    # parameters)
    def min_gt(self) -> float:
        return self.min_oresult.gt_metric_opt

    @property
    def pre_opt_gt(self):
        return self.min_oresult.gt_metric_pre

    @property
    def where_min(self) -> Tuple[int, ...]:
    # Where minimum gt_metric
        # noinspection PyTypeChecker
        where_min_pre: Tuple[np.ndarray, np.ndarray, np.ndarray] = np.where(self.gt_results_arr == self.min_gt_result)
        return tuple([arr[0] for arr in where_min_pre])  # Select first result if there are multiple

    @property
    def where_min_alpha(self) -> Tuple[int, ...]:
    # Where minimum alpha metric
        where_min_pre: Tuple[np.ndarray, np.ndarray, np.ndarray] = \
            np.where(self.alpha_results_arr == self.min_alpha_result)
        return tuple([arr[0] for arr in where_min_pre])

    @property
    # Parameters to produce min gt_metric
    def args_producing_min(self) -> Dict[str, float]:
        args_producing_min: Dict[str, float] = {}
        for i, key in enumerate(self.sweep_config_keys_order):
            args_producing_min[key] = np.array(self.sweep_config[key])[self.where_min[i]]
        return args_producing_min

    @property
    # Parameters to produce min alpha metric
    def args_producing_min_alpha(self) -> Dict[str, float]:
        args_producing_min: Dict[str, float] = {}
        for i, key in enumerate(self.sweep_config_keys_order):
            args_producing_min[key] = np.array(self.sweep_config[key])[self.where_min_alpha[i]]
        return args_producing_min



    def query_at(self, parameter_query: Dict[str, float]):
        query_at_quantized: Dict[str, int] = {}
        for key, value in parameter_query.items():
            closest_swept_value_idx = 0
            closest_swept_value_diff = np.inf
            swept_values = self.sweep_config[key]
            for i, swept_value in enumerate(swept_values):
                value_diff = np.abs(swept_value - value)
                if value_diff < closest_swept_value_diff:
                    closest_swept_value_idx = i
                    closest_swept_value_diff = value_diff
            query_at_quantized[key] = closest_swept_value_idx
        query_at_tuple = tuple([query_at_quantized[key] for key in self.sweep_config_keys_order])
        return self.gt_results_arr[query_at_tuple]

    def visualize_results_heatmap(self) -> plt.Figure:
        """Generate (but do not show) a figure of subplots where each subplot shows a heatmap of the ground truth metric
        for a 2D slice of the search space.

        Raises:
            Exception: If the number of dimensions swept is <2.
        """
        if len(self.sweep_config_keys_order) < 2:
            raise Exception("Cannot create heatmap of results as implemented when <2 variables are swept.")

        # Generate all possible combinations of slices
        num_vars = len(self.sweep_config_keys_order)
        idcs_plot_against_list: List[Tuple[int, int]] = []
        for idx_1 in range(num_vars):
            for idx_2 in range(idx_1 + 1, num_vars):
                idcs_plot_against_list.append((idx_1, idx_2))
        num_possible_slice_comb = len(idcs_plot_against_list)

        # Figure out dimensions of subplot grid
        subplot_height = int(np.floor(np.sqrt(num_possible_slice_comb)))
        subplot_width = int(np.ceil(num_possible_slice_comb / subplot_height))

        # In each subplot, make a heatmap from the 2D cross-section of the search space that intersects the minimum
        # value
        where_min = self.where_min
        fig, axs = plt.subplots(subplot_height, subplot_width)
        fig.subplots_adjust(wspace=0.6, hspace=0.5)
        for i, ax in enumerate(axs.flat) if num_possible_slice_comb != 1 else [(0, axs), ]:
            if i == num_possible_slice_comb:
                break
            idcs_plot_against = idcs_plot_against_list[i]
            x_vec = self.sweep_config[self.sweep_config_keys_order[idcs_plot_against[0]]]
            y_vec = self.sweep_config[self.sweep_config_keys_order[idcs_plot_against[1]]]
            xx, yy = np.meshgrid(x_vec, y_vec)
            remove_dims = sorted(list(set(range(len(self.sweep_config_keys_order))).difference(
                set(idcs_plot_against))))
            zz = self.gt_results_arr
            for ith_dim, remove_dim in enumerate(remove_dims):
                zz = zz.take(indices=where_min[remove_dim], axis=remove_dim - ith_dim)
            c = ax.pcolormesh(xx, yy, zz.T, shading="auto")

            # Annotate the heatmap with a red dot indicating the coordinates that produce the minimum value
            ax.plot(x_vec[where_min[idcs_plot_against[0]]], y_vec[where_min[idcs_plot_against[1]]], "ro")

            # Add a colorbar to the axis
            divider = make_axes_locatable(ax)
            cax = divider.append_axes('right', size='5%', pad=0.05)
            fig.colorbar(c, cax=cax, orientation='vertical', label="GT Metric")

            ax.set_xlabel(self.sweep_config_keys_order[idcs_plot_against[0]])
            ax.set_xscale("log")
            ax.set_xlim(left=np.min(x_vec), right=np.max(x_vec))
            ax.set_ylabel(self.sweep_config_keys_order[idcs_plot_against[1]])
            ax.set_yscale("log")
            ax.set_ylim(bottom=np.min(y_vec), top=np.max(y_vec))

        fig.suptitle(f"Cross Section of Search Space Intersecting Min. Ground Truth={self.min_gt_result:0.2e}"
                     f"\n(red dot{'s' if num_possible_slice_comb > 1 else ''} show"
                     f"{'s' if num_possible_slice_comb == 1 else ''} min. value coordinates)")
        return fig


class OMultiSweepResult(BaseModel):
    """Used to store the results of multiple parameter sweeps performed (where sets of OSweepResults can be mapped to a
    corresponding GenerateParams).
    """

    generate_params_list: List[GenerateParams]
    sweep_results_list: List[List[OSweepResults]]

    # noinspection PyMethodParameters
    @validator("sweep_results_list")
    def validate_sweep_results_list(cls, v, values):
        generate_params_list = values["generate_params_list"]
        if len(v) != len(generate_params_list):
            raise ValueError(
                f"sweep_results_list (of length {len(v)}) and generate_params_list (of length "
                f"{len(generate_params_list)}) must be of the same length")
        return v

    class Config:
        json_encoders = {np.ndarray: lambda arr: np.array2string(arr, threshold=ARRAY_SUMMARIZATION_THRESHOLD)}

    def plot_scatter_of_lin_to_ang_var_ratios(self) -> plt.Figure:
        """Generate (but do not show) a scatter plot where the x-axis is the ratio of linear to angular velocity
        variance used for data set generation and the y-axis is the ratio of linear to angular velocity variance from
        the set of parameters in the parameter sweep that minimized the ground truth metric.
        """
        scatter_x: List[float] = []
        scatter_y: List[float] = []
        gt_range: List[float] = []
        for gen_params, sweep_results_per_gen_params in zip(self.generate_params_list, self.sweep_results_list):
            opt_lin_to_ang_var_ratio_per_gen_params: List[float] = []
            gt_range_per_gen_params: List[float] = []
            for sweep_results in sweep_results_per_gen_params:
                opt_lin_to_ang_var_ratio_per_gen_params.append(
                    sweep_results.args_producing_min[OConfig.OConfigEnum.LIN_VEL_VAR.value] /
                    sweep_results.args_producing_min[OConfig.OConfigEnum.ANG_VEL_VAR.value])
                scatter_x.append(gen_params.lin_to_ang_var)
                gt_range_per_gen_params.append(sweep_results.max_gt_result - sweep_results.min_gt_result)
            scatter_y.extend(sorted(opt_lin_to_ang_var_ratio_per_gen_params))
            gt_range.extend([x for _, x in sorted(zip(opt_lin_to_ang_var_ratio_per_gen_params,
                                                      gt_range_per_gen_params))])

        fig, ax = plt.subplots(figsize=(6, 5), layout="constrained")
        sc = ax.scatter(scatter_x, scatter_y, c=gt_range)
        ax.set_xlabel("lin:ang Variance Ratio for Generation")
        ax.set_xscale('log')
        ax.set_ylabel("Best lin:ang Variance Ratio for Optimization")
        ax.set_yscale('log')
        fig.colorbar(sc, label="Range of GT Values from Sweep")
        return fig

    def plot_scatter_of_obs_noise_params(self) -> plt.Figure:
        """TODO: Documentation
        """
        scatter_y: List[float] = []
        scatter_x: List[float] = []
        gt_range: List[float] = []
        for gen_params, sweep_results_per_gen_params in zip(self.generate_params_list, self.sweep_results_list):
            opt_tag_to_lvv_ratio_per_gen_params: List[float] = []
            gt_range_per_gen_params: List[float] = []
            for sweep_results in sweep_results_per_gen_params:
                opt_tag_var_ratio = sweep_results.args_producing_min[OConfig.OConfigEnum.TAG_SBA_VAR.value]
                opt_tag_to_lvv_ratio_per_gen_params.append(opt_tag_var_ratio)
                scatter_x.append(gen_params.obs_noise_var)
                gt_range_per_gen_params.append(sweep_results.max_gt_result - sweep_results.min_gt_result)
            scatter_y.extend(sorted(opt_tag_to_lvv_ratio_per_gen_params))
            gt_range.extend([x for _, x in sorted(zip(opt_tag_to_lvv_ratio_per_gen_params, gt_range_per_gen_params))])

        fig, ax = plt.subplots(figsize=(6, 5), layout="constrained")
        sc = ax.scatter(scatter_x, scatter_y, c=gt_range)
        ax.set_xlabel("Tag Variance for Generation")
        ax.set_ylabel("Best Tag Variance for Optimization")
        fig.colorbar(sc, label="Range of GT Values from Sweep")
        return fig


class OResultPseudoGTMetricValidation(BaseModel):
    """Used to store the results of optimizations run to validate the pseudo ground truth metric
    """

    class ScatterYAxisOptions(str, Enum):
        CHI2 = "chi2"
        ALPHA = "alpha"

    class ScatterColorbarOptions(str, Enum):
        TAG_SBA_VAR = "tag_sba_var"
        LIN_VEL_VAR = "lin_vel_var"
        ANG_VEL_VAR = "ang_vel_var"

    class Config:
        json_encoders = {np.ndarray: lambda arr: np.array2string(arr, threshold=ARRAY_SUMMARIZATION_THRESHOLD)}

    results_list: List[Tuple[OConfig, OResult, OSGPairResult]]
    """
    Each element of the outermost list should correspond to data generated from the same data set.
    """

    generate_params: GenerateParams

    def plot_scatter(self, fitness_metric: ScatterYAxisOptions, colorbar_variable: ScatterColorbarOptions) \
            -> plt.Figure:
        """Make an array of scatter plots with the specified fitness metrics plotted against the ground truth metric.

        Args:
            fitness_metric: Selects which set of the fitness metrics to plot the data of.
            colorbar_variable: Selects which optimization variable is used to color the points in the scatter plot.
        
        Raises:
            ValueError - If either of the positional arguments are an enumeration value that is not handled.
        """
        metric_str = fitness_metric.value
        greek_letter_str: str
        if fitness_metric == OResultPseudoGTMetricValidation.ScatterYAxisOptions.CHI2:
            greek_letter_str = "chi^2"
        else:
            greek_letter_str = metric_str

        fig: plt.Figure
        fig, axs = plt.subplots(2, 2, figsize=(10, 6))
        fig.subplots_adjust(wspace=0.5, hspace=0.5)
        y_axis_order: List[str] = [r"$|\%_\mathrm{sg2} - \%_\mathrm{sg1}|$", r"$|\%_\mathrm{orig. graph}|^{-1}$",
                                   r"$|\%_\mathrm{sg1}|^{-1}$", r"$|\%_\mathrm{sg2}|^{-1}$"]
        for i in range(len(y_axis_order)):
            y_axis_order[i] = y_axis_order[i].replace("%", greek_letter_str)

        gt_values = []
        y_ax_values = np.zeros((4, len(self.results_list)))
        c = []
        for result_idx, result_tuple in enumerate(self.results_list):
            gt_values.append(result_tuple[1].gt_metric_opt)
            if fitness_metric == OResultPseudoGTMetricValidation.ScatterYAxisOptions.CHI2:
                y_ax_values[0, result_idx] = np.abs(result_tuple[2].chi2_diff)
            elif fitness_metric == OResultPseudoGTMetricValidation.ScatterYAxisOptions.ALPHA:
                y_ax_values[0, result_idx] = np.abs(result_tuple[2].alpha_diff)
            else:
                raise ValueError(f"Unhandled option for fitness_metric argument: {fitness_metric.value}")

            y_ax_values[1, result_idx] = 1 / np.abs(result_tuple[1].fitness_metrics.dict()[
                                                        f"{metric_str}_all_after"])
            y_ax_values[2, result_idx] = 1 / np.abs(result_tuple[2].sg1_oresult.fitness_metrics.dict()[
                                                        f"{metric_str}_all_after"])
            y_ax_values[3, result_idx] = 1 / np.abs(result_tuple[2].sg2_oresult.fitness_metrics.dict()[
                                                        f"{metric_str}_all_after"])

            if colorbar_variable == OResultPseudoGTMetricValidation.ScatterColorbarOptions.TAG_SBA_VAR:
                c.append(result_tuple[0].compute_inf_params.dict()[colorbar_variable.value])
            elif colorbar_variable == OResultPseudoGTMetricValidation.ScatterColorbarOptions.LIN_VEL_VAR:
                c.append(np.linalg.norm(result_tuple[0].compute_inf_params.dict()[colorbar_variable.value]))
            else:
                raise ValueError(f"Unhandled option for colorbar variable: {colorbar_variable.value}")

        for i, ax in enumerate(axs.flat):
            ax: plt.Axes
            sc = ax.scatter(gt_values, y_ax_values[i, :], c=np.log(c))
            ax.set_ylabel(y_axis_order[i])
            ax.set_xlabel("GT Metric")

            divider = make_axes_locatable(ax)
            cax = divider.append_axes('right', size='5%', pad=0.05)
            fig.colorbar(sc, cax=cax, orientation='vertical', label=r"$\ln\left(\mathrm{%}\right)$".replace(
                "%", r"\/".join(colorbar_variable.split("_"))))

        return fig<|MERGE_RESOLUTION|>--- conflicted
+++ resolved
@@ -1075,13 +1075,9 @@
 class OComputeInfParams(BaseModel):
     lin_vel_var: np.ndarray = Field(default_factory=lambda: np.ones(3))
     ang_vel_var: confloat(gt=0) = 1.0
-<<<<<<< HEAD
-    tag_sba_var: confloat(gt=0) = 10.0
-=======
     tag_sba_var: confloat(gt=0) = 1.0
     # tag_no_sba_var = 1.0
     tag_var = 1.0
->>>>>>> 652212a4
 
     class Config:
         arbitrary_types_allowed = True  # Needed to allow numpy arrays to be used as fields
