"""
Provides a high-level interface for graph optimization capabilities provided by the `Graph` class and functions from
other modules in this package.

Notes:
    For the command line utility that makes use of these features, see
    `run_scripts/optimize_graphs_and_manage_cache.py`.
"""

from enum import Enum
from typing import Optional, Dict, Union, Tuple, Set

import numpy as np

# from geneticalgorithm import geneticalgorithm as ga

from . import PrescalingOptEnum, VertexType, graph_opt_utils, graph_opt_plot_utils
from .cache_manager import CacheManagerSingleton, MapInfo
from .data_models import Weights, OConfig, GTDataSet, OResult, OSGPairResult
from .graph import Graph


class WeightSpecifier(Enum):
    SENSIBLE_DEFAULT_WEIGHTS = 0
    TRUST_ODOM = 1
    TRUST_TAGS = 2
    GENETIC_RESULTS = 3
    BEST_SWEEP = 4
    IDENTITY = 5
    VARIABLE = 6
    TRUST_GRAVITY = 7


# Testing dicts for different weight defaults
WEIGHTS_DICT: Dict[WeightSpecifier, Weights] = {  # TODO: revisit these
    WeightSpecifier.SENSIBLE_DEFAULT_WEIGHTS: Weights(
        orig_odometry=np.array([-6.0, -6.0, -6.0, -6.0, -6.0, -6.0]),
        orig_tag=np.array([18, 18, 0, 0, 0, 0]),
        orig_tag_sba=np.array([18, 18]),
    ),
    WeightSpecifier.TRUST_ODOM: Weights(
<<<<<<< HEAD
        orig_odometry=np.array([1.0, 1.0, 1.0, 0.01, 0.01, 0.01]),
        orig_tag=np.array([10.6, 10.6, 10.6, 10.6, 10.6, 10.6]),
        orig_tag_sba=np.array([10**7, 10**7]),
=======
        orig_odometry=np.array([-3.0, -3.0, -3.0, -3.0, -3.0, -3.0]),
        orig_tag=np.array([10.6, 10.6, 10.6, 10.6, 10.6, 10.6]),
        orig_tag_sba=np.array([10.6, 10.6]),
>>>>>>> 8ee007ae
    ),
    WeightSpecifier.TRUST_TAGS: Weights(
        orig_odometry=np.array([10, 10, 10, 10, 10, 10]),
        orig_tag=np.array([-10.6, -10.6, -10.6, -10.6, -10.6, -10.6]),
        orig_tag_sba=np.array([-10.6, -10.6]),
    ),
    WeightSpecifier.GENETIC_RESULTS: Weights(  # Only used for SBA - no non-SBA tag weights
        orig_odometry=np.exp(-np.array([9.25, -7.96, -1.27, 7.71, -1.7, -0.08])),
        orig_tag_sba=np.exp(-np.array([9.91, 8.88])),
        orig_gravity=np.ones(3),
    ),
    WeightSpecifier.BEST_SWEEP: Weights.legacy_from_array(np.exp(np.array([8.5, 10]))),
    WeightSpecifier.IDENTITY: Weights(),
    WeightSpecifier.TRUST_GRAVITY: Weights(orig_gravity=1 * np.ones(3)),
}


def holistic_optimize(
    map_info: MapInfo,
    pso: PrescalingOptEnum,
    oconfig: OConfig,
    fixed_vertices: Optional[Union[VertexType, Set[VertexType]]] = None,
    cms: Optional[CacheManagerSingleton] = None,
    gt_data: Optional[GTDataSet] = None,
    verbose: bool = False,
    visualize: bool = True,
    compare: bool = False,
    upload: bool = False,
    generate_plot_titles: bool = True,
) -> Union[OResult, OSGPairResult]:
    """Optimizes graph, caches the result, and if specified by the arguments: upload the processed graph, visualize
    the graph optimization, and/or compute the ground truth metric.

    Args:
        map_info: Graph to process.
        pso: determines if you're using a sparse optimizer or not, if no, takes in a covariance matrix
        oconfig: the "optimization configuration" that dictates the mechanics and cosmetic qualities of the optimization graph. CONTAINS THE WEIGHTS
        fixed_vertices: Parameter to pass to the Graph.as_graph class method (see more there)
        cms: Handles downloading and uploading to/from Firebase.
        gt_data: If provided, used in the downstream optimization visualization and in ground truth metric
         computation.
        verbose: Toggles print statements within this function and passed as the verbose argument to called
        visualize: Value passed as the `visualize` argument to the invocation of the _process_map method.
         functions where applicable.
        compare: Invokes the subgraph graph comparison routine (see notes section for more information).
        upload: Value passed as the upload argument to the invocation of the _process_map method.
        generate_plot_titles: Generates a plot title from a template.

    Notes:
        The subgraph comparison routine is as follows:

        Iterate through the different weight vectors (using the iter_weights variable) and, for each, do the
        following:
        1. Acquire two sub-graphs: one from the first half of the ordered odometry nodes (called g1sg) and one from
           the other half (called g2sg); note that g2sg is created from the Graph.as_graph class method with the
           fix_tag_vertices as True, whereas g1sg is created with fix_tag_vertices as False.
        2. Optimize the g1sg with the iter_weights, then transfer the estimated locations of its tag vertices to the
           g2sg. The assumption is that a majority - if not all - tag vertices are present in both sub-graphs; the
           number of instances where this is not true is tallied, and warning messages are printed accordingly.
        3. g2sg is then optimized with the self.selected_weights attribute selecting its weights (as opposed to
           g1sg which is optimized using the weights selected by iter_weights)

    Returns:
        An OResult object if compare is false, and an OSGPairResult result if compare is true.

    Raises:
        ValueError - If `upload` and `compare` are both True.
        ValueError - If `upload` is True and `cms` is None.
        ValueError - If `cms` has not had its credentials set, but `upload` is True.
    """
    if upload and compare:
        ValueError("Invalid arguments: `upload` and `compare` are both True.")
    elif upload and cms is None:
        ValueError("Invalid arguments: `upload` cannot be True while `cms` is None.")
    elif upload and not cms.were_credentials_set:
        ValueError(
            "Invalid arguments: `upload` cannot be True while `cms` has not been provided credentials."
        )

    gt_data_as_dict_of_se3_arrays = None
    if gt_data is not None:
        gt_data_as_dict_of_se3_arrays = gt_data.as_dict_of_se3_arrays

    graph = Graph.as_graph(
        map_info.map_dct, fixed_vertices=fixed_vertices, prescaling_opt=pso
    )

    if generate_plot_titles:
        oconfig.graph_plot_title = "Optimization results for map: {}".format(
            map_info.map_name
        )
        oconfig.chi2_plot_title = (
            "Odom. node incident edges chi2 values for map: {}".format(
                map_info.map_name
            )
        )

    if compare:
        g1sg, g2sg = create_subgraphs_for_subgraph_chi2_comparison(
            map_info.map_dct, pso=pso
        )
        osg_pair_result = subgraph_pair_optimize(
            subgraphs=(g1sg, g2sg), oconfig_1=oconfig, oconfig_2=oconfig, pso=pso
        )
<<<<<<< HEAD

        # Find metrics for the two OResults to be compared
        for oresult in [osg_pair_result.sg1_oresult, osg_pair_result.sg2_oresult]:
            if gt_data_as_dict_of_se3_arrays is not None:
                (
                    gt_metric_pre,
                    max_diff_pre,
                    max_diff_idx_pre,
                    _,
                    _,
                    _,
                ) = ground_truth_metric_with_tag_id_intersection(
=======
        for oresult in [osg_pair_result.sg1_oresult, osg_pair_result.sg2_oresult]:
            if gt_data_as_dict_of_se3_arrays is not None:
                oresult.gt_metric_pre = ground_truth_metric_with_tag_id_intersection(
>>>>>>> 8ee007ae
                    optimized_tags=tag_pose_array_with_metadata_to_map(
                        oresult.map_pre.tags
                    ),
                    ground_truth_tags=gt_data_as_dict_of_se3_arrays,
                )
<<<<<<< HEAD
                oresult.gt_metric_pre = gt_metric_pre
                oresult.max_pre = max_diff_pre
                oresult.max_idx_pre = max_diff_idx_pre
                (
                    gt_metric,
                    max_diff,
                    max_diff_idx,
                    _,
                    _,
                    gt_per_anchor,
                ) = ground_truth_metric_with_tag_id_intersection(
=======
                oresult.gt_metric_opt = ground_truth_metric_with_tag_id_intersection(
>>>>>>> 8ee007ae
                    optimized_tags=tag_pose_array_with_metadata_to_map(
                        oresult.map_opt.tags
                    ),
                    ground_truth_tags=gt_data_as_dict_of_se3_arrays,
                )
<<<<<<< HEAD
                oresult.gt_metric_opt = gt_metric
                oresult.max_opt = max_diff
                oresult.max_idx_opt = max_diff_idx
                oresult.gt_per_anchor_tag_opt = gt_per_anchor

        return osg_pair_result

    opt_result = optimize_graph(
        graph=graph, oconfig=oconfig, visualize=visualize, gt_data=gt_data
    )
    processed_map_json = graph_opt_utils.make_processed_map_json(
        opt_result.map_opt, calculate_intersections=upload
    )
=======
        return osg_pair_result
    opt_result = optimize_graph(
        graph=graph, oconfig=oconfig, visualize=visualize, gt_data=gt_data
    )
    processed_map_json = graph_opt_utils.make_processed_map_json(opt_result.map_opt)
>>>>>>> 8ee007ae

    if verbose:
        print(f"Optimized {map_info.map_name}.\nResulting chi2 metrics:")
        print(opt_result.fitness_metrics.repr_as_list())

    if gt_data_as_dict_of_se3_arrays is not None:
        # Find metrics translational
        intersection = ground_truth_metric_with_tag_id_intersection(
            optimized_tags=tag_pose_array_with_metadata_to_map(opt_result.map_pre.tags),
            ground_truth_tags=gt_data_as_dict_of_se3_arrays,
        )
<<<<<<< HEAD
        (
            gt_metric_pre,
            max_diff_pre,
            max_diff_idx_pre,
            _,
            _,
            _,
        ) = intersection
        opt_result.gt_metric_pre = gt_metric_pre
        opt_result.max_pre = max_diff_pre
        opt_result.max_idx_pre = max_diff_idx_pre

        (
            gt_metric,
            max_diff,
            max_diff_idx,
            _,
            _,
            gt_per_anchor,
        ) = ground_truth_metric_with_tag_id_intersection(
            optimized_tags=tag_pose_array_with_metadata_to_map(opt_result.map_opt.tags),
            ground_truth_tags=gt_data_as_dict_of_se3_arrays,
        )
        opt_result.gt_metric_opt = gt_metric
        opt_result.max_opt = max_diff
        opt_result.max_idx_opt = max_diff_idx
        opt_result.gt_per_anchor_tag_opt = gt_per_anchor

        # Print results
        if verbose:
            print(f"Pre-optimization metric: {opt_result.gt_metric_pre:.3f}")
            print(
                f"Ground truth metric: {opt_result.gt_metric_opt:.3f} ("
                f"delta of {opt_result.gt_metric_opt - opt_result.gt_metric_pre:.3f} from pre-optimization)"
            )
            print(
                f"Maximum difference metric (pre-optimized): {opt_result.max_pre:.3f} (tag id: {opt_result.max_idx_pre})"
            )
            print(
                f"Maximum difference metric (optimized): {opt_result.max_opt:.3f} (tag id: {opt_result.max_idx_opt})"
            )

=======
        opt_result.gt_metric_opt = ground_truth_metric_with_tag_id_intersection(
            optimized_tags=tag_pose_array_with_metadata_to_map(opt_result.map_opt.tags),
            ground_truth_tags=gt_data_as_dict_of_se3_arrays,
        )
        if verbose:
            print(
                f"Ground truth metric: {opt_result.gt_metric_opt:.3f} (delta of "
                f"{opt_result.gt_metric_opt - opt_result.gt_metric_pre:.3f} from pre-optimization)"
            )

>>>>>>> 8ee007ae
    CacheManagerSingleton.cache_map(
        CacheManagerSingleton.PROCESSED_UPLOAD_TO, map_info, processed_map_json
    )
    if upload:
        cms.upload(map_info, processed_map_json, verbose=verbose)
    return opt_result


# noinspection PyUnreachableCode,PyUnusedLocal
def optimize_weights(map_json_path: str, verbose: bool = True) -> np.ndarray:
    """
    Determines the best weights to optimize a graph with

    Args:
        map_json_path: the path to the json containing the unprocessed map information
        verbose (bool): whether to provide output for the chi2 calculation

    Returns:
        A list of the best weights
    """
    raise NotImplementedError(
        "This function has not been updated to work with the new way that ground truth data"
        "is being handled"
<<<<<<< HEAD
    )
    map_dct = self._cms.map_info_from_path(map_json_path).map_dct
    Graph.as_graph(map_dct)

    # Use a genetic algorithm
    model = ga(
        function=lambda x: 0.0,  # TODO: replace this placeholder with invocation of the ground truth metric
        dimension=8,
        variable_type="real",
        variable_boundaries=np.array([[-10, 10]] * 8),
        algorithm_parameters={
            "max_num_iteration": 2000,
            "population_size": 50,
            "mutation_probability": 0.1,
            "elit_ratio": 0.01,
            "crossover_probability": 0.5,
            "parents_portion": 0.3,
            "crossover_type": "uniform",
            "max_iteration_without_improv": None,
        },
    )
    model.run()
    return model.report
=======
    )
    # map_dct = self._cms.map_info_from_path(map_json_path).map_dct
    # graph = Graph.as_graph(map_dct)

    # # Use a genetic algorithm
    # model = ga(
    #     function=lambda x: 0.0,  # TODO: replace this placeholder with invocation of the ground truth metric
    #     dimension=8,
    #     variable_type="real",
    #     variable_boundaries=np.array([[-10, 10]] * 8),
    #     algorithm_parameters={
    #         "max_num_iteration": 2000,
    #         "population_size": 50,
    #         "mutation_probability": 0.1,
    #         "elit_ratio": 0.01,
    #         "crossover_probability": 0.5,
    #         "parents_portion": 0.3,
    #         "crossover_type": "uniform",
    #         "max_iteration_without_improv": None,
    #     },
    # )
    # model.run()
    # return model.report
>>>>>>> 8ee007ae


def create_subgraphs_for_subgraph_chi2_comparison(
    graph: Dict, pso: PrescalingOptEnum
) -> Tuple[Graph, Graph]:
    """Creates then splits a graph in half, as required for weight comparison

    Specifically, this will create the graph based off the information in dct with the given prescaling option. It
    will then exactly halve this graph's vertices into two graphs. The first will allow the tag vertices to vary,
    while the second does not.

    Args:
        graph: A dictionary containing the unprocessed data that can be parsed by the `Graph.as_graph` method.
        pso: Prescaling option to pass to the `Graph.as_graph` method.

    Returns:
        A tuple of 2 graphs, an even split of graph, as described above.
    """
    graph1 = Graph.as_graph(graph, prescaling_opt=pso)
    graph2 = Graph.as_graph(
        graph, fixed_vertices={VertexType.TAG, VertexType.TAGPOINT}, prescaling_opt=pso
    )

    ordered_odom_edges = graph1.get_ordered_odometry_edges()[0]
    start_uid = graph1.edges[ordered_odom_edges[0]].startuid
    middle_uid_lower = graph1.edges[
        ordered_odom_edges[len(ordered_odom_edges) // 2]
    ].startuid
    middle_uid_upper = graph1.edges[
        ordered_odom_edges[len(ordered_odom_edges) // 2]
    ].enduid
    end_uid = graph1.edges[ordered_odom_edges[-1]].enduid

    g1sg = graph1.get_subgraph(start_odom_uid=start_uid, end_odom_uid=middle_uid_lower)
    g2sg = graph2.get_subgraph(start_odom_uid=middle_uid_upper, end_odom_uid=end_uid)

    # Delete any tag vertices from the 2nd graph that are not in the first graph
    for graph2_sg_vert in g2sg.get_tag_verts():
        if graph2_sg_vert not in g1sg.vertices:
            g2sg.delete_tag_vertex(graph2_sg_vert)
    return g1sg, g2sg


def optimize_graph(
    graph: Graph,
    oconfig: OConfig,
    visualize: bool = False,
    gt_data: Optional[GTDataSet] = None,
<<<<<<< HEAD
    anchor_tag_id: float = None,
=======
>>>>>>> 8ee007ae
) -> OResult:
    """Optimizes the input graph.

    Notes:
        Process used:
        1. Prepare the graph: set weights (optionally through expectation maximization), update edge information,
         and generate the sparse optimizer.
        2. Optimize the graph.
        3. [optional] Filter out tag observation edges with high chi2 values (see observation_chi2_filter
         parameter).
        4. [optional] Plot the optimization results

    Args:
        graph: A Graph instance to optimize.
        visualize: A boolean for whether the `visualize` static method of this class is called.
        oconfig: Configures the optimization.
        gt_data: If provided, only used for the downstream optimization visualization.
        anchor_tag_id: Tag to anchor off of

    Returns:
        A tuple containing in the following order: (1) The total chi2 value of the optimized graph as returned by
         the optimize_graph method of the graph instance. (2) The dictionary returned by
         `map_processing.graph_opt_utils.optimizer_to_map_chi2` when called on the optimized graph. (3) The
         dictionary returned by `map_processing.graph_opt_utils.optimizer_to_map_chi2` when called on the
         graph before optimization.
    """
    is_sba = oconfig.is_sba
    graph.set_weights(
        weights=oconfig.weights, scale_by_edge_amount=oconfig.scale_by_edge_amount
    )
    graph.update_edge_information(compute_inf_params=oconfig.compute_inf_params)

    graph.generate_unoptimized_graph()
    before_opt_map = graph_opt_utils.optimizer_to_map_chi2(
        graph, graph.unoptimized_graph, is_sba=is_sba
    )
    fitness_metrics = graph.optimize_graph()
    if oconfig.obs_chi2_filter > 0:
        graph.filter_out_high_chi2_observation_edges(oconfig.obs_chi2_filter)
        graph.optimize_graph()

    # Change vertex estimates based off the optimized graph
    graph.update_vertices_estimates_from_optimized_graph()
    opt_result_map = graph_opt_utils.optimizer_to_map_chi2(
        graph, graph.optimized_graph, is_sba=is_sba
    )

    if visualize:
        graph_opt_plot_utils.plot_optimization_result(
            opt_odometry=opt_result_map.locations,
            orig_odometry=before_opt_map.locations,
            opt_tag_verts=opt_result_map.tags,
            opt_tag_corners=opt_result_map.tagpoints,
            opt_waypoint_verts=(
                opt_result_map.waypoints_metadata,
                opt_result_map.waypoints_arr,
            ),
            orig_tag_verts=before_opt_map.tags,
<<<<<<< HEAD
            ground_truth_tags=gt_data if gt_data is not None else None,
=======
            ground_truth_tags=gt_data.sorted_poses_as_se3quat_list
            if gt_data is not None
            else None,
>>>>>>> 8ee007ae
            plot_title=oconfig.graph_plot_title,
            anchor_tag_id=anchor_tag_id,
        )
        graph_opt_plot_utils.plot_adj_chi2(opt_result_map, oconfig.chi2_plot_title)
    return OResult(
        oconfig=oconfig,
        map_pre=before_opt_map,
        map_opt=opt_result_map,
        fitness_metrics=fitness_metrics,
    )


def optimize_and_get_ground_truth_error_metric(
    oconfig: OConfig,
    graph: Graph,
    ground_truth_tags: Dict[int, np.ndarray],
    visualize: bool = False,
) -> OResult:
    """Light wrapper for the optimize_graph instance method and ground_truth_metric_with_tag_id_intersection method."""
    opt_result = optimize_graph(graph=graph, oconfig=oconfig, visualize=visualize)
    (
        gt_metric,
        max_diff,
        max_diff_idx,
        _,
        _,
        gt_per_anchor,
    ) = ground_truth_metric_with_tag_id_intersection(
        optimized_tags=tag_pose_array_with_metadata_to_map(opt_result.map_opt.tags),
        ground_truth_tags=ground_truth_tags,
    )
<<<<<<< HEAD
    opt_result.gt_metric_opt = gt_metric
    opt_result.max_opt = max_diff
    opt_result.max_idx_opt = max_diff_idx
    opt_result.gt_per_anchor_tag_opt = gt_per_anchor

=======
>>>>>>> 8ee007ae
    return opt_result


def tag_pose_array_with_metadata_to_map(
    tag_array_with_metadata: np.ndarray,
) -> Dict[int, np.ndarray]:
    """
    Args:
        tag_array_with_metadata: nx8 array of n poses (as 7-element vectors) where the 8th element in each row is
         interpreted as the tag id.

    Returns:
        A dictionary mapping tag ids to their poses.
    """
    ret: Dict[int, np.ndarray] = {}
    for i in range(tag_array_with_metadata.shape[0]):
        ret[tag_array_with_metadata[i, -1]] = tag_array_with_metadata[i, :-1]
    return ret


def ground_truth_metric_with_tag_id_intersection(
    optimized_tags: Dict[int, np.ndarray], ground_truth_tags: Dict[int, np.ndarray]
<<<<<<< HEAD
) -> Tuple[float, float, int, float, int, Dict[int, float]]:
=======
) -> float:
>>>>>>> 8ee007ae
    """Use the intersection of the two provided tag dictionaries as input to the `graph_opt_utils.ground_truth_metric`
    function. Includes handling of the SBA case in which the optimized tags' estimates need to be translated and
    then inverted.

    Args:
        optimized_tags: Dictionary mapping tag IDs to their pose-containing Vertex objects.
        ground_truth_tags: Dictionary mapping tag IDs to their poses (as length-7 vectors).

    Returns:
        Value returned by the graph_opt_utils.ground_truth_metric function (see more there).
    """
    tag_id_intersection = set(optimized_tags.keys()).intersection(
        set(ground_truth_tags.keys())
    )
    optimized_tags_poses_intersection = np.zeros((len(tag_id_intersection), 7))
    gt_tags_poses_intersection = np.zeros((len(tag_id_intersection), 7))
    tag_ids = []
    for i, tag_id in enumerate(sorted(tag_id_intersection)):
        optimized_vertex_estimate = optimized_tags[tag_id]
        optimized_tags_poses_intersection[i] = optimized_vertex_estimate
        gt_tags_poses_intersection[i] = ground_truth_tags[tag_id]
        tag_ids.append(tag_id)

    (
        metric,
        max_diff,
        max_diff_idx,
        min_diff,
        min_diff_idx,
        gt_per_anchor_tag,
    ) = graph_opt_utils.ground_truth_metric(
        tag_ids,
        optimized_tag_verts=optimized_tags_poses_intersection,
        ground_truth_tags=gt_tags_poses_intersection,
    )

<<<<<<< HEAD
    return metric, max_diff, max_diff_idx, min_diff, min_diff_idx, gt_per_anchor_tag
=======
    metric = graph_opt_utils.ground_truth_metric(
        optimized_tag_verts=optimized_tags_poses_intersection,
        ground_truth_tags=gt_tags_poses_intersection,
    )
    return metric
>>>>>>> 8ee007ae


def subgraph_pair_optimize(
    subgraphs: Union[Tuple[Graph, Graph], Dict],
    oconfig_1: OConfig,
    oconfig_2: OConfig,
    pso: PrescalingOptEnum,
) -> OSGPairResult:
    """Perform the subgraph pair optimization routine and return the difference between the first subgraph's chi2
    metric value and the second subgraph's.

    Notes:
        Tag vertex estimates are transferred between the two graphs' optimizations.

    Args:
         subgraphs: If a tuple of graphs, then the assumption is that they have been prepared using the
          create_graphs_for_chi2_comparison instance method; if a dictionary, then create_graphs_for_chi2_comparison
          is invoked with the dictionary as its argument to construct the two subgraphs. Read more of that method's
          documentation to understand this process.
         oconfig_1: Configures the optimization for the first subgraph
         oconfig_2: Configures the optimization for the second subgraph
         pso: TODO

     Returns:
         Difference of the subgraph's chi2 metrics.
    """
    if isinstance(subgraphs, Dict):
        subgraphs = create_subgraphs_for_subgraph_chi2_comparison(subgraphs, pso=pso)
    opt1_result = optimize_graph(graph=subgraphs[0], oconfig=oconfig_1)
    Graph.transfer_vertex_estimates(
        subgraphs[0], subgraphs[1], filter_by={VertexType.TAG, VertexType.TAGPOINT}
    )
    opt2_result = optimize_graph(graph=subgraphs[1], oconfig=oconfig_2)
    return OSGPairResult(sg1_oresult=opt1_result, sg2_oresult=opt2_result)<|MERGE_RESOLUTION|>--- conflicted
+++ resolved
@@ -39,15 +39,9 @@
         orig_tag_sba=np.array([18, 18]),
     ),
     WeightSpecifier.TRUST_ODOM: Weights(
-<<<<<<< HEAD
         orig_odometry=np.array([1.0, 1.0, 1.0, 0.01, 0.01, 0.01]),
         orig_tag=np.array([10.6, 10.6, 10.6, 10.6, 10.6, 10.6]),
         orig_tag_sba=np.array([10**7, 10**7]),
-=======
-        orig_odometry=np.array([-3.0, -3.0, -3.0, -3.0, -3.0, -3.0]),
-        orig_tag=np.array([10.6, 10.6, 10.6, 10.6, 10.6, 10.6]),
-        orig_tag_sba=np.array([10.6, 10.6]),
->>>>>>> 8ee007ae
     ),
     WeightSpecifier.TRUST_TAGS: Weights(
         orig_odometry=np.array([10, 10, 10, 10, 10, 10]),
@@ -152,7 +146,6 @@
         osg_pair_result = subgraph_pair_optimize(
             subgraphs=(g1sg, g2sg), oconfig_1=oconfig, oconfig_2=oconfig, pso=pso
         )
-<<<<<<< HEAD
 
         # Find metrics for the two OResults to be compared
         for oresult in [osg_pair_result.sg1_oresult, osg_pair_result.sg2_oresult]:
@@ -165,17 +158,11 @@
                     _,
                     _,
                 ) = ground_truth_metric_with_tag_id_intersection(
-=======
-        for oresult in [osg_pair_result.sg1_oresult, osg_pair_result.sg2_oresult]:
-            if gt_data_as_dict_of_se3_arrays is not None:
-                oresult.gt_metric_pre = ground_truth_metric_with_tag_id_intersection(
->>>>>>> 8ee007ae
                     optimized_tags=tag_pose_array_with_metadata_to_map(
                         oresult.map_pre.tags
                     ),
                     ground_truth_tags=gt_data_as_dict_of_se3_arrays,
                 )
-<<<<<<< HEAD
                 oresult.gt_metric_pre = gt_metric_pre
                 oresult.max_pre = max_diff_pre
                 oresult.max_idx_pre = max_diff_idx_pre
@@ -187,15 +174,11 @@
                     _,
                     gt_per_anchor,
                 ) = ground_truth_metric_with_tag_id_intersection(
-=======
-                oresult.gt_metric_opt = ground_truth_metric_with_tag_id_intersection(
->>>>>>> 8ee007ae
                     optimized_tags=tag_pose_array_with_metadata_to_map(
                         oresult.map_opt.tags
                     ),
                     ground_truth_tags=gt_data_as_dict_of_se3_arrays,
                 )
-<<<<<<< HEAD
                 oresult.gt_metric_opt = gt_metric
                 oresult.max_opt = max_diff
                 oresult.max_idx_opt = max_diff_idx
@@ -209,13 +192,6 @@
     processed_map_json = graph_opt_utils.make_processed_map_json(
         opt_result.map_opt, calculate_intersections=upload
     )
-=======
-        return osg_pair_result
-    opt_result = optimize_graph(
-        graph=graph, oconfig=oconfig, visualize=visualize, gt_data=gt_data
-    )
-    processed_map_json = graph_opt_utils.make_processed_map_json(opt_result.map_opt)
->>>>>>> 8ee007ae
 
     if verbose:
         print(f"Optimized {map_info.map_name}.\nResulting chi2 metrics:")
@@ -227,7 +203,6 @@
             optimized_tags=tag_pose_array_with_metadata_to_map(opt_result.map_pre.tags),
             ground_truth_tags=gt_data_as_dict_of_se3_arrays,
         )
-<<<<<<< HEAD
         (
             gt_metric_pre,
             max_diff_pre,
@@ -270,18 +245,6 @@
                 f"Maximum difference metric (optimized): {opt_result.max_opt:.3f} (tag id: {opt_result.max_idx_opt})"
             )
 
-=======
-        opt_result.gt_metric_opt = ground_truth_metric_with_tag_id_intersection(
-            optimized_tags=tag_pose_array_with_metadata_to_map(opt_result.map_opt.tags),
-            ground_truth_tags=gt_data_as_dict_of_se3_arrays,
-        )
-        if verbose:
-            print(
-                f"Ground truth metric: {opt_result.gt_metric_opt:.3f} (delta of "
-                f"{opt_result.gt_metric_opt - opt_result.gt_metric_pre:.3f} from pre-optimization)"
-            )
-
->>>>>>> 8ee007ae
     CacheManagerSingleton.cache_map(
         CacheManagerSingleton.PROCESSED_UPLOAD_TO, map_info, processed_map_json
     )
@@ -305,34 +268,9 @@
     raise NotImplementedError(
         "This function has not been updated to work with the new way that ground truth data"
         "is being handled"
-<<<<<<< HEAD
-    )
-    map_dct = self._cms.map_info_from_path(map_json_path).map_dct
-    Graph.as_graph(map_dct)
-
-    # Use a genetic algorithm
-    model = ga(
-        function=lambda x: 0.0,  # TODO: replace this placeholder with invocation of the ground truth metric
-        dimension=8,
-        variable_type="real",
-        variable_boundaries=np.array([[-10, 10]] * 8),
-        algorithm_parameters={
-            "max_num_iteration": 2000,
-            "population_size": 50,
-            "mutation_probability": 0.1,
-            "elit_ratio": 0.01,
-            "crossover_probability": 0.5,
-            "parents_portion": 0.3,
-            "crossover_type": "uniform",
-            "max_iteration_without_improv": None,
-        },
-    )
-    model.run()
-    return model.report
-=======
     )
     # map_dct = self._cms.map_info_from_path(map_json_path).map_dct
-    # graph = Graph.as_graph(map_dct)
+    # Graph.as_graph(map_dct)
 
     # # Use a genetic algorithm
     # model = ga(
@@ -353,7 +291,6 @@
     # )
     # model.run()
     # return model.report
->>>>>>> 8ee007ae
 
 
 def create_subgraphs_for_subgraph_chi2_comparison(
@@ -402,10 +339,7 @@
     oconfig: OConfig,
     visualize: bool = False,
     gt_data: Optional[GTDataSet] = None,
-<<<<<<< HEAD
     anchor_tag_id: float = None,
-=======
->>>>>>> 8ee007ae
 ) -> OResult:
     """Optimizes the input graph.
 
@@ -464,13 +398,7 @@
                 opt_result_map.waypoints_arr,
             ),
             orig_tag_verts=before_opt_map.tags,
-<<<<<<< HEAD
             ground_truth_tags=gt_data if gt_data is not None else None,
-=======
-            ground_truth_tags=gt_data.sorted_poses_as_se3quat_list
-            if gt_data is not None
-            else None,
->>>>>>> 8ee007ae
             plot_title=oconfig.graph_plot_title,
             anchor_tag_id=anchor_tag_id,
         )
@@ -502,14 +430,11 @@
         optimized_tags=tag_pose_array_with_metadata_to_map(opt_result.map_opt.tags),
         ground_truth_tags=ground_truth_tags,
     )
-<<<<<<< HEAD
     opt_result.gt_metric_opt = gt_metric
     opt_result.max_opt = max_diff
     opt_result.max_idx_opt = max_diff_idx
     opt_result.gt_per_anchor_tag_opt = gt_per_anchor
 
-=======
->>>>>>> 8ee007ae
     return opt_result
 
 
@@ -532,11 +457,7 @@
 
 def ground_truth_metric_with_tag_id_intersection(
     optimized_tags: Dict[int, np.ndarray], ground_truth_tags: Dict[int, np.ndarray]
-<<<<<<< HEAD
 ) -> Tuple[float, float, int, float, int, Dict[int, float]]:
-=======
-) -> float:
->>>>>>> 8ee007ae
     """Use the intersection of the two provided tag dictionaries as input to the `graph_opt_utils.ground_truth_metric`
     function. Includes handling of the SBA case in which the optimized tags' estimates need to be translated and
     then inverted.
@@ -573,15 +494,7 @@
         ground_truth_tags=gt_tags_poses_intersection,
     )
 
-<<<<<<< HEAD
     return metric, max_diff, max_diff_idx, min_diff, min_diff_idx, gt_per_anchor_tag
-=======
-    metric = graph_opt_utils.ground_truth_metric(
-        optimized_tag_verts=optimized_tags_poses_intersection,
-        ground_truth_tags=gt_tags_poses_intersection,
-    )
-    return metric
->>>>>>> 8ee007ae
 
 
 def subgraph_pair_optimize(
