"""
Plotting utilities for graph optimization.
"""

from typing import Union, List, Optional, Tuple

import numpy as np
from g2o import SE3Quat
from matplotlib import pyplot as plt, cm

<<<<<<< HEAD
from map_processing.data_models import GTDataSet, OG2oOptimizer
=======
from map_processing.data_models import OG2oOptimizer
>>>>>>> 8ee007ae
from map_processing.transform_utils import (
    transform_vector_to_matrix,
    transform_gt_to_have_common_reference,
)

# Arrays for use in drawing reference frames
X_HAT_1X3 = np.array(((1, 0, 0),))
Y_HAT_1X3 = np.array(((0, 1, 0),))
Z_HAT_1X3 = np.array(((0, 0, 1),))
BASES_COLOR_CODES = ("r", "g", "b")


def draw_frames(
    poses: np.ndarray,
    plt_axes: plt.Axes,
    colors: Tuple[str, str, str] = BASES_COLOR_CODES,
) -> None:
    """Draw an arbitrary number (N) of reference frames at given translation offsets.

    Args:
        poses: Pose(s) whose basis vectors are plotted. Can be provided in one of a few formats: (1) A Nx7 vector of N
         SE3Quat vectors, (2) a length-7 1-dimensional SE3Quat vector, (3) a Nx4x4 array of N homogenous transform
         matrices, or (4) a 4x4 2-dimensional transform matrix.
        plt_axes: Matplotlib axes to plot on
        colors: Tuple of color codes to use for the first, second, and third dimensions' basis vector arrows,
         respectively.

    Raises:
        ValueError: if the input array shapes are not as expected
    """
    rot_mats: Optional[np.ndarray] = None
    offsets: Optional[np.ndarray] = None

    if len(poses.shape) == 1 and poses.shape[0] == 7:
        pose_mat = transform_vector_to_matrix(poses)
        rot_mats = np.expand_dims(pose_mat[:3, :3], 1)
        offsets = pose_mat[:3, 3].transpose()
    elif len(poses.shape) == 2:
        if poses.shape[1] == 7:
            pose_mats = np.zeros([poses.shape[0], 4, 4])
            for frame_idx in range(poses.shape[0]):
                pose_mats[frame_idx, :, :] = transform_vector_to_matrix(
                    poses[frame_idx, :]
                )
            rot_mats = pose_mats[:, :3, :3]
            offsets = pose_mats[:, :3, 3].transpose()
        elif poses.shape == (4, 4):
            rot_mats = np.expand_dims(poses[:3, :3], 0)
            offsets = np.expand_dims(poses[:3, 3].transpose(), 1)
    elif len(poses.shape) == 3 and poses.shape[1:] == (4, 4):
        rot_mats = poses[:, :3, :3]
        offsets = poses[:, :3, 3].transpose()

    if rot_mats is None or offsets is None:
        raise ValueError(f"poses argument was of an invalid shape: {poses.shape}")

    for b in range(3):
        basis_vecs = (rot_mats[:, :, b]).transpose()

        plt_axes.quiver(
            offsets[0, :],
            offsets[1, :],
            offsets[2, :],
            # For each basis vector, dot it with the corresponding basis vector of the reference frame it is within
            np.matmul(X_HAT_1X3, basis_vecs),
            np.matmul(Y_HAT_1X3, basis_vecs),
            np.matmul(Z_HAT_1X3, basis_vecs),
            length=0.5,
            arrow_length_ratio=0.3,
            normalize=True,
            color=colors[b],
        )


def plot_metrics(
    sweep: np.ndarray,
    metrics: np.ndarray,
    log_sweep: bool = False,
    log_metric: bool = False,
):
    sweep_plot = np.log(sweep) if log_sweep else sweep
    to_plot = np.log(metrics) if log_metric else metrics
    fig, ax = plt.subplots(subplot_kw={"projection": "3d"})
    surf = ax.plot_surface(
        sweep_plot, sweep_plot.transpose(), to_plot, cmap=cm.get_cmap("viridis")
    )
    ax.set_xlabel("Pose:Orientation")
    ax.set_ylabel("Odom:Tag")
    ax.set_zlabel("Metric")
    fig.colorbar(surf)
    plt.show()


def plot_optimization_result(
    opt_odometry: np.ndarray,
    orig_odometry: np.ndarray,
    opt_tag_verts: np.ndarray,
    opt_tag_corners: np.ndarray,
    opt_waypoint_verts: Tuple[List, np.ndarray],
    orig_tag_verts: Optional[np.ndarray] = None,
    ground_truth_tags: Optional[List[SE3Quat]] = None,
    plot_title: Union[str, None] = None,
<<<<<<< HEAD
    three_dimensional: bool = False,
    detailed_labels: bool = False,
    anchor_tag_id=None,
=======
>>>>>>> 8ee007ae
) -> None:
    """Visualization used during the optimization routine."""
    f = plt.figure()
<<<<<<< HEAD
    ax = f.add_axes([0.1, 0.15, 0.5, 0.75])
    ax.set_xlabel("X (meters)")
    ax.set_ylabel("Y (meters)")
    if three_dimensional:
        ax.set_zlabel("Z")
        ax.view_init(120, -90)

    if three_dimensional and detailed_labels:
        plt.plot(
            opt_tag_corners[:, 0],
            opt_tag_corners[:, 1],
            opt_tag_corners[:, 2],
            ".",
            c="m",
            label="Tag Corners",
        )

    # Plot optimized tag vertices, their reference frames, and their labels
    if detailed_labels:
        draw_frames(opt_tag_verts[:, :7], plt_axes=ax)

    if three_dimensional:
        plt.scatter(
            opt_tag_verts[:, 0],
            opt_tag_verts[:, 1],
            opt_tag_verts[:, 2],
            facecolors="none",
            edgecolors="#ff8000",
            label="Optimized Tag Positions",
        )
    else:
        plt.scatter(
            opt_tag_verts[:, 0],
            opt_tag_verts[:, 2],
            facecolors="none",
            edgecolors="#ff8000",
            label="Optimized Tag Positions",
        )
=======
    ax = f.add_axes([0.1, 0.1, 0.6, 0.75], projection="3d")
    ax.set_xlabel("X")
    ax.set_ylabel("Y")
    ax.set_zlabel("Z")
    ax.view_init(120, -90)

    plt.plot(
        orig_odometry[:, 0],
        orig_odometry[:, 1],
        orig_odometry[:, 2],
        "-",
        c="g",
        label="Prior Odom Vertices",
    )
    plt.plot(
        opt_odometry[:, 0],
        opt_odometry[:, 1],
        opt_odometry[:, 2],
        "-",
        c="b",
        label="Odom Vertices",
    )
    plt.plot(
        opt_tag_corners[:, 0],
        opt_tag_corners[:, 1],
        opt_tag_corners[:, 2],
        ".",
        c="m",
        label="Tag Corners",
    )

    # Plot optimized tag vertices, their reference frames, and their labels
    draw_frames(opt_tag_verts[:, :7], plt_axes=ax)
    plt.plot(
        opt_tag_verts[:, 0],
        opt_tag_verts[:, 1],
        opt_tag_verts[:, 2],
        "o",
        c="#ff8000",
        label="Tag Vertices Optimized",
    )
>>>>>>> 8ee007ae

    if detailed_labels:
        draw_frames(orig_tag_verts[:, :-1], plt_axes=ax)
        for vert in opt_tag_verts:
            ax.text(vert[0], vert[1], vert[2], str(int(vert[-1])), color="#663300")

    # Plot original tag vertices and their labels
    if orig_tag_verts is not None:
<<<<<<< HEAD
        if three_dimensional:
            plt.scatter(
                orig_tag_verts[:, 0],
                orig_tag_verts[:, 1],
                orig_tag_verts[:, 2],
                facecolors="none",
                edgecolors="c",
                label="Raw Tag Positions",
            )
        else:
            plt.scatter(
                orig_tag_verts[:, 0],
                orig_tag_verts[:, 2],
                facecolors="none",
                edgecolors="c",
                label="Raw Tag Positions",
            )
        if three_dimensional and detailed_labels:
            for vert in orig_tag_verts:
                ax.text(vert[0], vert[1], vert[2], str(int(vert[-1])), color="#006666")
=======
        plt.plot(
            orig_tag_verts[:, 0],
            orig_tag_verts[:, 1],
            orig_tag_verts[:, 2],
            "o",
            c="c",
            label="Tag Vertices Original",
        )
        for vert in orig_tag_verts:
            ax.text(vert[0], vert[1], vert[2], str(int(vert[-1])), color="#006666")
>>>>>>> 8ee007ae

    # Plot ground truth vertices and their labels
    if ground_truth_tags is not None:
        # noinspection PyTypeChecker
        opt_tag_list: List = opt_tag_verts.tolist()
        opt_tag_list.sort(key=lambda x: x[-1])  # Sort by tag IDs
        opt_tag_dict = {int(opt_tag[-1]): opt_tag[0:-1] for opt_tag in opt_tag_list}
        opt_tag_ids = [int(id[-1]) for id in opt_tag_list]

        matching_ground_truth_tags = GTDataSet()
        for gtTagPose in ground_truth_tags.poses:
            if gtTagPose.tag_id in opt_tag_ids:
                matching_ground_truth_tags.poses.append(gtTagPose)

        gt_tag_ids = matching_ground_truth_tags.pose_ids_as_list

        if anchor_tag_id is None:
            # TODO: Maybe fix anchor_tag_id selection to be more robust? problem is in MAC_2_3_711
            for opt_tag_id in opt_tag_ids:
                if opt_tag_id in gt_tag_ids:
                    anchor_tag_id = opt_tag_id
                    break
        world_frame_ground_truth = transform_gt_to_have_common_reference(
<<<<<<< HEAD
            IM_anchor_pose=SE3Quat(opt_tag_dict[anchor_tag_id]),
            GT_anchor_pose=SE3Quat(
                matching_ground_truth_tags.as_dict_of_se3_arrays[anchor_tag_id]
            ),
            ground_truth_tags=matching_ground_truth_tags.sorted_poses_as_se3quat_list,
        )

        if three_dimensional:
            plt.scatter(
                world_frame_ground_truth[:, 0],
                world_frame_ground_truth[:, 1],
                world_frame_ground_truth[:, 2],
                facecolors="none",
                edgecolors="k",
                label="Ground Truth Tag Positions",
            )
        else:
            plt.scatter(
                world_frame_ground_truth[:, 0],
                world_frame_ground_truth[:, 2],
                facecolors="none",
                edgecolors="k",
                label="Ground Truth Tag Positions",
            )

        if three_dimensional and detailed_labels:
            draw_frames(world_frame_ground_truth, plt_axes=ax)
            for i, tag in enumerate(world_frame_ground_truth):
                ax.text(tag[0], tag[1], tag[2], str(gt_tag_ids[i]), c="k")

    # Plot waypoint vertices and their labels
    if three_dimensional:
        plt.plot(
            opt_waypoint_verts[1][:, 0],
            opt_waypoint_verts[1][:, 1],
            opt_waypoint_verts[1][:, 2],
            "o",
            c="y",
            label="Waypoint Vertices",
        )
    if detailed_labels:
        for vert_idx in range(len(opt_waypoint_verts[0])):
            vert = opt_waypoint_verts[1][vert_idx]
            waypoint_name = opt_waypoint_verts[0][vert_idx]["name"]
            ax.text(vert[0], vert[1], vert[2], waypoint_name, color="black")

    if three_dimensional:
        plt.plot(
            orig_odometry[:, 0],
            orig_odometry[:, 1],
            orig_odometry[:, 2],
            "-",
            label="Raw Odom Vertices",
            linewidth=0.75,
            c="g",
        )
        plt.plot(
            opt_odometry[:, 0],
            orig_odometry[:, 1],
            opt_odometry[:, 2],
            "-",
            label="Optimized Odom Vertices",
            linewidth=0.75,
            c="b",
        )
    else:
        plt.plot(
            orig_odometry[:, 0],
            orig_odometry[:, 2],
            "-",
            label="Raw Odom Vertices",
            linewidth=0.75,
            c="g",
        )
        plt.plot(
            opt_odometry[:, 0],
            opt_odometry[:, 2],
            "-",
            label="Optimized Odom Vertices",
            linewidth=0.75,
            c="b",
        )
    plt.legend(bbox_to_anchor=(1.05, 1), fontsize="small")
    axis_equal(ax, three_dimensional)
=======
            anchor_pose=SE3Quat(ordered_opt_tags_array[anchor_tag_idx]),
            anchor_idx=anchor_tag_idx,
            ground_truth_tags=ground_truth_tags,
        )

        plt.plot(
            world_frame_ground_truth[:, 0],
            world_frame_ground_truth[:, 1],
            world_frame_ground_truth[:, 2],
            "o",
            c="k",
            label=f"Ground Truth Tags (anchor id={int(opt_tag_list[anchor_tag_idx][-1])})",
        )
        draw_frames(world_frame_ground_truth, plt_axes=ax)
        for i, tag in enumerate(world_frame_ground_truth):
            ax.text(tag[0], tag[1], tag[2], str(i), c="k")

    # Plot waypoint vertices and their labels
    plt.plot(
        opt_waypoint_verts[1][:, 0],
        opt_waypoint_verts[1][:, 1],
        opt_waypoint_verts[1][:, 2],
        "o",
        c="y",
        label="Waypoint Vertices",
    )
    for vert_idx in range(len(opt_waypoint_verts[0])):
        vert = opt_waypoint_verts[1][vert_idx]
        waypoint_name = opt_waypoint_verts[0][vert_idx]["name"]
        ax.text(vert[0], vert[1], vert[2], waypoint_name, color="black")

    # Archive of plotting commands:
    # plt.plot(all_tags[:, 0], all_tags[:, 1], all_tags[:, 2], '.', c='g', label='All Tag Edges')
    # plt.plot(all_tags_original[:, 0], all_tags_original[:, 1], all_tags_original[:, 2], '.', c='m',
    #          label='All Tag Edges Original')
    # all_tags = graph_utils.get_tags_all_position_estimate(graph)
    # tag_edge_std_dev_before_and_after = compare_std_dev(all_tags, all_tags_original)
    # tag_vertex_shift = original_tag_verts - tag_verts
    # print("tag_vertex_shift", tag_vertex_shift)

    plt.legend(bbox_to_anchor=(1.05, 1), loc="upper left", fontsize="small")
    axis_equal(ax)
>>>>>>> 8ee007ae
    plt.gcf().set_dpi(300)
    if isinstance(plot_title, str):
        plt.title(plot_title, wrap=True)

    plt.show()


def axis_equal(ax: plt.Axes, three_dimensional: bool):
    """Create cubic bounding box to simulate equal aspect ratio

    Args:
        ax: Matplotlib Axes object
    """
<<<<<<< HEAD
    def axis_range_from_limits(limits):
        return limits[1] - limits[0]
=======

    def axis_range_from_limits(limits):
        return limits[1] - limits[0]

>>>>>>> 8ee007ae
    max_range = np.max(
        np.array(
            [
                axis_range_from_limits(ax.get_xlim()),
                axis_range_from_limits(ax.get_ylim()),
<<<<<<< HEAD
=======
                axis_range_from_limits(ax.get_zlim()),
>>>>>>> 8ee007ae
            ]
        )
    )
    Xb = 0.5 * max_range * np.mgrid[-1:2:2, -1:2:2, -1:2:2][0].flatten() + 0.5 * (
        ax.get_xlim()[1] + ax.get_xlim()[0]
    )
    Yb = 0.5 * max_range * np.mgrid[-1:2:2, -1:2:2, -1:2:2][1].flatten() + 0.5 * (
        ax.get_ylim()[1] + ax.get_ylim()[0]
    )
<<<<<<< HEAD
    if three_dimensional:
        Zb = 0.5 * max_range * np.mgrid[-1:2:2, -1:2:2, -1:2:2][2].flatten() + 0.5 * (
            ax.get_zlim()[1] + ax.get_zlim()[0]
        )
=======
    Zb = 0.5 * max_range * np.mgrid[-1:2:2, -1:2:2, -1:2:2][2].flatten() + 0.5 * (
        ax.get_zlim()[1] + ax.get_zlim()[0]
    )
>>>>>>> 8ee007ae

    # Comment or uncomment following both lines to test the fake bounding box:
    if three_dimensional:
        for xb, yb, zb in zip(Xb, Yb, Zb):
            ax.plot([xb], [yb], [zb], "w")
    else:
        for xb, yb in zip(Xb, Yb):
            ax.plot([xb], [yb], "w")


def plot_adj_chi2(
    map_from_opt: OG2oOptimizer, plot_title: Union[str, None] = None
) -> None:
    """TODO: Documentation

    Args:
        map_from_opt:
        plot_title:
    """
    locations_chi2_viz_tags = []
    locations_shape = np.shape(map_from_opt.locations)
    for i in range(locations_shape[0]):
        locations_chi2_viz_tags.append(
            (
                map_from_opt.locations[i],
                map_from_opt.locationsAdjChi2[i],
                map_from_opt.visibleTagsCount[i],
            )
        )
    locations_chi2_viz_tags.sort(
        key=lambda x: x[0][7]
    )  # Sorts by UID, which is at the 7th index

    chi2_values = np.zeros([locations_shape[0], 1])  # Contains adjacent chi2 values
    viz_tags = np.zeros([locations_shape[0], 3])
    odom_uids = np.zeros([locations_shape[0], 1])  # Contains UIDs
    for idx in range(locations_shape[0]):
        chi2_values[idx] = locations_chi2_viz_tags[idx][1]
        odom_uids[idx] = int(locations_chi2_viz_tags[idx][0][7])

        # Each row: UID, chi2_value, and num. viz. tags (only if != 0). As of now, the number of visible tags is
        # ignored when plotting (plot only shows boolean value: whether at least 1 tag vertex is visible)
        num_tag_verts = locations_chi2_viz_tags[idx][2]
        if num_tag_verts != 0:
            viz_tags[idx, :] = np.array(
                [odom_uids[idx], chi2_values[idx], num_tag_verts]
            ).flatten()

    odom_uids.flatten()
    chi2_values.flatten()

    f = plt.figure()
    ax: plt.Axes = f.add_axes([0.1, 0.1, 0.8, 0.7])
    ax.plot(odom_uids, chi2_values)
    ax.scatter(viz_tags[:, 0], viz_tags[:, 1], marker="o", color="red")
    ax.set_xlim(min(odom_uids), max(odom_uids))
    ax.legend(["chi2 value", ">=1 tag vertex visible"])
    ax.set_xlabel("Odometry vertex UID")

    plt.xlabel("Odometry vertex UID")
    if plot_title is not None:
        plt.title(plot_title, wrap=True)
    plt.show()<|MERGE_RESOLUTION|>--- conflicted
+++ resolved
@@ -8,11 +8,7 @@
 from g2o import SE3Quat
 from matplotlib import pyplot as plt, cm
 
-<<<<<<< HEAD
 from map_processing.data_models import GTDataSet, OG2oOptimizer
-=======
-from map_processing.data_models import OG2oOptimizer
->>>>>>> 8ee007ae
 from map_processing.transform_utils import (
     transform_vector_to_matrix,
     transform_gt_to_have_common_reference,
@@ -115,16 +111,12 @@
     orig_tag_verts: Optional[np.ndarray] = None,
     ground_truth_tags: Optional[List[SE3Quat]] = None,
     plot_title: Union[str, None] = None,
-<<<<<<< HEAD
     three_dimensional: bool = False,
     detailed_labels: bool = False,
     anchor_tag_id=None,
-=======
->>>>>>> 8ee007ae
 ) -> None:
     """Visualization used during the optimization routine."""
     f = plt.figure()
-<<<<<<< HEAD
     ax = f.add_axes([0.1, 0.15, 0.5, 0.75])
     ax.set_xlabel("X (meters)")
     ax.set_ylabel("Y (meters)")
@@ -163,49 +155,6 @@
             edgecolors="#ff8000",
             label="Optimized Tag Positions",
         )
-=======
-    ax = f.add_axes([0.1, 0.1, 0.6, 0.75], projection="3d")
-    ax.set_xlabel("X")
-    ax.set_ylabel("Y")
-    ax.set_zlabel("Z")
-    ax.view_init(120, -90)
-
-    plt.plot(
-        orig_odometry[:, 0],
-        orig_odometry[:, 1],
-        orig_odometry[:, 2],
-        "-",
-        c="g",
-        label="Prior Odom Vertices",
-    )
-    plt.plot(
-        opt_odometry[:, 0],
-        opt_odometry[:, 1],
-        opt_odometry[:, 2],
-        "-",
-        c="b",
-        label="Odom Vertices",
-    )
-    plt.plot(
-        opt_tag_corners[:, 0],
-        opt_tag_corners[:, 1],
-        opt_tag_corners[:, 2],
-        ".",
-        c="m",
-        label="Tag Corners",
-    )
-
-    # Plot optimized tag vertices, their reference frames, and their labels
-    draw_frames(opt_tag_verts[:, :7], plt_axes=ax)
-    plt.plot(
-        opt_tag_verts[:, 0],
-        opt_tag_verts[:, 1],
-        opt_tag_verts[:, 2],
-        "o",
-        c="#ff8000",
-        label="Tag Vertices Optimized",
-    )
->>>>>>> 8ee007ae
 
     if detailed_labels:
         draw_frames(orig_tag_verts[:, :-1], plt_axes=ax)
@@ -214,7 +163,6 @@
 
     # Plot original tag vertices and their labels
     if orig_tag_verts is not None:
-<<<<<<< HEAD
         if three_dimensional:
             plt.scatter(
                 orig_tag_verts[:, 0],
@@ -235,18 +183,6 @@
         if three_dimensional and detailed_labels:
             for vert in orig_tag_verts:
                 ax.text(vert[0], vert[1], vert[2], str(int(vert[-1])), color="#006666")
-=======
-        plt.plot(
-            orig_tag_verts[:, 0],
-            orig_tag_verts[:, 1],
-            orig_tag_verts[:, 2],
-            "o",
-            c="c",
-            label="Tag Vertices Original",
-        )
-        for vert in orig_tag_verts:
-            ax.text(vert[0], vert[1], vert[2], str(int(vert[-1])), color="#006666")
->>>>>>> 8ee007ae
 
     # Plot ground truth vertices and their labels
     if ground_truth_tags is not None:
@@ -270,7 +206,6 @@
                     anchor_tag_id = opt_tag_id
                     break
         world_frame_ground_truth = transform_gt_to_have_common_reference(
-<<<<<<< HEAD
             IM_anchor_pose=SE3Quat(opt_tag_dict[anchor_tag_id]),
             GT_anchor_pose=SE3Quat(
                 matching_ground_truth_tags.as_dict_of_se3_arrays[anchor_tag_id]
@@ -355,50 +290,6 @@
         )
     plt.legend(bbox_to_anchor=(1.05, 1), fontsize="small")
     axis_equal(ax, three_dimensional)
-=======
-            anchor_pose=SE3Quat(ordered_opt_tags_array[anchor_tag_idx]),
-            anchor_idx=anchor_tag_idx,
-            ground_truth_tags=ground_truth_tags,
-        )
-
-        plt.plot(
-            world_frame_ground_truth[:, 0],
-            world_frame_ground_truth[:, 1],
-            world_frame_ground_truth[:, 2],
-            "o",
-            c="k",
-            label=f"Ground Truth Tags (anchor id={int(opt_tag_list[anchor_tag_idx][-1])})",
-        )
-        draw_frames(world_frame_ground_truth, plt_axes=ax)
-        for i, tag in enumerate(world_frame_ground_truth):
-            ax.text(tag[0], tag[1], tag[2], str(i), c="k")
-
-    # Plot waypoint vertices and their labels
-    plt.plot(
-        opt_waypoint_verts[1][:, 0],
-        opt_waypoint_verts[1][:, 1],
-        opt_waypoint_verts[1][:, 2],
-        "o",
-        c="y",
-        label="Waypoint Vertices",
-    )
-    for vert_idx in range(len(opt_waypoint_verts[0])):
-        vert = opt_waypoint_verts[1][vert_idx]
-        waypoint_name = opt_waypoint_verts[0][vert_idx]["name"]
-        ax.text(vert[0], vert[1], vert[2], waypoint_name, color="black")
-
-    # Archive of plotting commands:
-    # plt.plot(all_tags[:, 0], all_tags[:, 1], all_tags[:, 2], '.', c='g', label='All Tag Edges')
-    # plt.plot(all_tags_original[:, 0], all_tags_original[:, 1], all_tags_original[:, 2], '.', c='m',
-    #          label='All Tag Edges Original')
-    # all_tags = graph_utils.get_tags_all_position_estimate(graph)
-    # tag_edge_std_dev_before_and_after = compare_std_dev(all_tags, all_tags_original)
-    # tag_vertex_shift = original_tag_verts - tag_verts
-    # print("tag_vertex_shift", tag_vertex_shift)
-
-    plt.legend(bbox_to_anchor=(1.05, 1), loc="upper left", fontsize="small")
-    axis_equal(ax)
->>>>>>> 8ee007ae
     plt.gcf().set_dpi(300)
     if isinstance(plot_title, str):
         plt.title(plot_title, wrap=True)
@@ -412,24 +303,15 @@
     Args:
         ax: Matplotlib Axes object
     """
-<<<<<<< HEAD
+
     def axis_range_from_limits(limits):
         return limits[1] - limits[0]
-=======
-
-    def axis_range_from_limits(limits):
-        return limits[1] - limits[0]
-
->>>>>>> 8ee007ae
+
     max_range = np.max(
         np.array(
             [
                 axis_range_from_limits(ax.get_xlim()),
                 axis_range_from_limits(ax.get_ylim()),
-<<<<<<< HEAD
-=======
-                axis_range_from_limits(ax.get_zlim()),
->>>>>>> 8ee007ae
             ]
         )
     )
@@ -439,16 +321,10 @@
     Yb = 0.5 * max_range * np.mgrid[-1:2:2, -1:2:2, -1:2:2][1].flatten() + 0.5 * (
         ax.get_ylim()[1] + ax.get_ylim()[0]
     )
-<<<<<<< HEAD
     if three_dimensional:
         Zb = 0.5 * max_range * np.mgrid[-1:2:2, -1:2:2, -1:2:2][2].flatten() + 0.5 * (
             ax.get_zlim()[1] + ax.get_zlim()[0]
         )
-=======
-    Zb = 0.5 * max_range * np.mgrid[-1:2:2, -1:2:2, -1:2:2][2].flatten() + 0.5 * (
-        ax.get_zlim()[1] + ax.get_zlim()[0]
-    )
->>>>>>> 8ee007ae
 
     # Comment or uncomment following both lines to test the fake bounding box:
     if three_dimensional:
