--- conflicted
+++ resolved
@@ -20,15 +20,9 @@
 
     Class attributes:
         USE_SBA: Do not use sparse bundle adjustment
-<<<<<<< HEAD
-        FULL_COV: When creating the tag edge prescaling matrix, compute it from
-            the covariance matrix calculated to account for the reliability of
-            the tag pose estimate.
-=======
         FULL_COV: When creating the tag edge prescaling matrix, compute it from the
          covariance matrix calculated to account for the reliability of the tag pose
          estimate.
->>>>>>> 8ee007ae
         DIAG_COV: Same as `FULL_COV`, except only the matrix diagonal is used.
         ONES: Prescaling matrix is set to a matrix of 1s.
     """
@@ -62,18 +56,11 @@
         2: np.array([[1, 0, 0, 3], [0, 1, 0, 0], [0, 0, 1, -4], [0, 0, 0, 1]]),
     },
     "occam": {
-<<<<<<< HEAD
-        # The ground truth tags for the 6-17-21 OCCAM Room. Keyed by tag ID. Measurements in meters (measurements
-        # were taken in inches and converted to meters by multiplying by 0.0254). Measurements are in a right-handed
-        # coordinate system with its origin at the floor beneath tag id=0 (+Z pointing out of the wall and +X
-        # pointing to the right).
-=======
         # The ground truth tags for the 6-17-21 OCCAM Room. Keyed by tag ID.
         # Measurements in meters (measurements were taken in inches and converted
         # to meters by multiplying by 0.0254). Measurements are in a right-handed
         # coordinate system with its origin at the floor beneath tag id=0 (+Z pointing
         # out of the wall and +X pointing to the right).
->>>>>>> 8ee007ae
         0: transform_vector_to_matrix(
             SE3Quat([0, 63.25 * 0.0254, 0, 0, 0, 0, 1]).to_vector()
         ),
@@ -146,12 +133,7 @@
     ]
 }
 """
-<<<<<<< HEAD
-This dictionary is used as the default ground truth dataset-to-map-name mapping when one does not already exist in the
-ground_truth/ sub-directory of the cache.
-=======
 This dictionary is used as the default ground truth dataset-to-map-name mapping when
 one does not already exist in the ground_truth/ sub-directory of the cache.
->>>>>>> 8ee007ae
 """
 TIME_FORMAT = "%y-%m-%d-%H-%M-%S"