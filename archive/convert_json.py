--- conflicted
+++ resolved
@@ -56,21 +56,13 @@
             ]
         )
 
-<<<<<<< HEAD
-        np.vstack(
-=======
         tag_position_variances = np.vstack(
->>>>>>> 8ee007ae
             [
                 [x["tagPositionVariance"] for x in tagsFromFrame]
                 for tagsFromFrame in dct["tag_data"]
             ]
         )
-<<<<<<< HEAD
-        np.vstack(
-=======
         tag_orientation_variances = np.vstack(
->>>>>>> 8ee007ae
             [
                 [x["tagOrientationVariance"] for x in tagsFromFrame]
                 for tagsFromFrame in dct["tag_data"]
@@ -82,8 +74,8 @@
         pose_ids = np.zeros((0, 1), type=np.int)
         tag_joint_covar = np.zeros((0, 49), type=np.double)
 
-        np.zeros((0, 3), type=np.double)
-        np.zeros((0, 4), type=np.double)
+        tag_position_variances = np.zeros((0, 3), type=np.double)
+        tag_orientation_variances = np.zeros((0, 4), type=np.double)
 
     tag_edge_measurements_matrix = np.matmul(
         camera_to_odom_transform, tag_pose_flat.reshape(-1, 4, 4)
