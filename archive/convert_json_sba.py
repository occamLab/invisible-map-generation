import itertools
from collections import defaultdict
import numpy as np
from g2o import SE3Quat, CameraParameters
from map_processing.as_graph import matrix2measurement, se3_quat_average
from map_processing import graph


def as_graph(dct, fix_tag_vertices=False):
    """Convert a dictionary decoded from JSON into a graph.

    Args:
      dct (dict): The dictionary to convert to a graph.
    Returns:
      A graph derived from the input dictionary.
    """
    pose_data = np.array(dct["pose_data"])
    if not pose_data.size:
        pose_data = np.zeros((0, 18))
    pose_matrices = pose_data[:, :16].reshape(-1, 4, 4).transpose(0, 2, 1)
    odom_vertex_estimates = matrix2measurement(pose_matrices, invert=True)
    tag_size = 0.173  # TODO: need to send this with the tag detection
    true_3d_points = np.array(
        [
            [-tag_size / 2, -tag_size / 2, 1],
            [tag_size / 2, -tag_size / 2, 1],
            [tag_size / 2, tag_size / 2, 1],
            [-tag_size / 2, tag_size / 2, 1],
        ]
    )
    true_3d_tag_center = np.array([0, 0, 1])
    # The camera axis used to get tag measurements are flipped
    # relative to the phone frame used for odom measurements
    camera_to_odom_transform = np.array(
        [[1, 0, 0, 0], [0, -1, 0, 0], [0, 0, -1, 0], [0, 0, 0, 1]]
    )
    # flatten the data into individual numpy arrays that we can operate on
    if "tag_data" in dct and len(dct["tag_data"]) > 0:
        tag_pose_flat = np.vstack(
            [[x["tagPose"] for x in tagsFromFrame] for tagsFromFrame in dct["tag_data"]]
        )
        camera_intrinsics_for_tag = np.vstack(
            [
                [x["cameraIntrinsics"] for x in tagsFromFrame]
                for tagsFromFrame in dct["tag_data"]
            ]
        )
        tag_corners = np.vstack(
            [
                [x["tagCornersPixelCoordinates"] for x in tagsFromFrame]
                for tagsFromFrame in dct["tag_data"]
            ]
        )
        tag_ids = np.vstack(
            list(
                itertools.chain(
                    *[
                        [x["tagId"] for x in tagsFromFrame]
                        for tagsFromFrame in dct["tag_data"]
                    ]
                )
            )
        )
        pose_ids = np.vstack(
            list(
                itertools.chain(
                    *[
                        [x["poseId"] for x in tagsFromFrame]
                        for tagsFromFrame in dct["tag_data"]
                    ]
                )
            )
        )
    else:
        tag_pose_flat = np.zeros((0, 16))
        camera_intrinsics_for_tag = np.zeros((0, 4))
        tag_corners = np.zeros((0, 8))
        tag_ids = np.zeros((0, 1), dtype=np.int)
        pose_ids = np.zeros((0, 1), dtype=np.int)

    tag_edge_measurements_matrix = np.matmul(
        camera_to_odom_transform, tag_pose_flat.reshape(-1, 4, 4)
    )
    tag_edge_measurements = matrix2measurement(tag_edge_measurements_matrix)

    unique_tag_ids = np.unique(tag_ids)
    tag_vertex_id_by_tag_id = dict(
        zip(unique_tag_ids, range(0, unique_tag_ids.size * 5, 5))
    )
    tag_id_by_tag_vertex_id = dict(
        zip(tag_vertex_id_by_tag_id.values(), tag_vertex_id_by_tag_id.keys())
    )
    tag_corner_ids_by_tag_vertex_id = dict(
        zip(
            tag_id_by_tag_vertex_id.keys(),
            map(
                lambda tag_vertex_id: list(range(tag_vertex_id + 1, tag_vertex_id + 5)),
                tag_id_by_tag_vertex_id.keys(),
            ),
        )
    )

    # Enable lookup of tags by the frame they appear in
    tag_vertex_id_and_index_by_frame_id = {}

    for tag_index, (tag_id, tag_frame) in enumerate(np.hstack((tag_ids, pose_ids))):
        tag_vertex_id = tag_vertex_id_by_tag_id[tag_id]
        tag_vertex_id_and_index_by_frame_id[
            tag_frame
        ] = tag_vertex_id_and_index_by_frame_id.get(tag_frame, [])
        tag_vertex_id_and_index_by_frame_id[tag_frame].append(
            (tag_vertex_id, tag_index)
        )

    waypoint_list_uniform = list(
        map(
            lambda x: np.asarray(x[:-1]).reshape((-1, 18)), dct.get("location_data", [])
        )
    )
    waypoint_names = list(map(lambda x: x[-1], dct.get("location_data", [])))
    unique_waypoint_names = np.unique(waypoint_names)
    if waypoint_list_uniform:
        waypoint_data_uniform = np.concatenate(waypoint_list_uniform)
    else:
        waypoint_data_uniform = np.zeros((0, 18))
    waypoint_edge_measurements_matrix = waypoint_data_uniform[:, :16].reshape(-1, 4, 4)
    waypoint_edge_measurements = matrix2measurement(waypoint_edge_measurements_matrix)

    waypoint_vertex_id_by_name = dict(
        zip(
            unique_waypoint_names,
            range(
                unique_tag_ids.size * 5,
                unique_tag_ids.size * 5 + unique_waypoint_names.size,
            ),
        )
    )
    waypoint_name_by_vertex_id = dict(
        zip(waypoint_vertex_id_by_name.values(), waypoint_vertex_id_by_name.keys())
    )
    # Enable lookup of waypoints by the frame they appear in
    waypoint_vertex_id_and_index_by_frame_id = {}

    for waypoint_index, (waypoint_name, waypoint_frame) in enumerate(
        zip(waypoint_names, waypoint_data_uniform[:, 17])
    ):
        waypoint_vertex_id = waypoint_vertex_id_by_name[waypoint_name]
        waypoint_vertex_id_and_index_by_frame_id[
            waypoint_frame
        ] = waypoint_vertex_id_and_index_by_frame_id.get(waypoint_name, [])
        waypoint_vertex_id_and_index_by_frame_id[waypoint_frame].append(
            (waypoint_vertex_id, waypoint_index)
        )

    # Construct the dictionaries of vertices and edges
    vertices = {}
    edges = {}
    vertex_counter = unique_tag_ids.size * 5 + unique_waypoint_names.size
    edge_counter = 0

    previous_vertex = None
    counted_tag_vertex_ids = set()
    counted_waypoint_vertex_ids = set()
    first_odom_processed = False
    num_tag_edges = 0
    # DEBUG: this appears to be counterproductive
    initialize_with_averages = False
    tag_transform_estimates = defaultdict(lambda: [])

    for i, odom_frame in enumerate(pose_data[:, 17]):
        current_odom_vertex_uid = vertex_counter
        vertices[current_odom_vertex_uid] = graph.Vertex(
            mode=graph.VertexType.ODOMETRY,
            estimate=odom_vertex_estimates[i],
            fixed=not first_odom_processed,
            meta_data={"poseId": odom_frame},
        )
        first_odom_processed = True
        vertex_counter += 1

        # Connect odom to tag vertex
        for tag_vertex_id, tag_index in tag_vertex_id_and_index_by_frame_id.get(
            int(odom_frame), []
        ):
            current_tag_transform_estimate = (
                SE3Quat(np.hstack((true_3d_tag_center, [0, 0, 0, 1])))
                * SE3Quat(tag_edge_measurements[tag_index]).inverse()
                * SE3Quat(vertices[current_odom_vertex_uid].estimate)
            )
            # keep track of estimates in case we want to average them to initialize the graph
            tag_transform_estimates[tag_vertex_id].append(
                current_tag_transform_estimate
            )
            if tag_vertex_id not in counted_tag_vertex_ids:
                vertices[tag_vertex_id] = graph.Vertex(
                    mode=graph.VertexType.TAG,
                    estimate=current_tag_transform_estimate.to_vector(),
                    fixed=fix_tag_vertices,
                )
                vertices[tag_vertex_id].meta_data["tag_id"] = tag_id_by_tag_vertex_id[
                    tag_vertex_id
                ]
                for idx, true_point_3d in enumerate(true_3d_points):
                    vertices[
                        tag_corner_ids_by_tag_vertex_id[tag_vertex_id][idx]
                    ] = graph.Vertex(
                        mode=graph.VertexType.TAGPOINT,
                        estimate=np.hstack((true_point_3d, [0, 0, 0, 1])),
                        fixed=True,
                    )
                counted_tag_vertex_ids.add(tag_vertex_id)
            # adjust the x-coordinates of the detections to account for differences in coordinate systems induced by
            # the camera_to_odom_transform
            tag_corners[tag_index][::2] = (
                2 * camera_intrinsics_for_tag[tag_index][2]
                - tag_corners[tag_index][::2]
            )
            # TODO: create proper subclasses
            for k, point in enumerate(true_3d_points):
<<<<<<< HEAD
                SE3Quat(tag_edge_measurements[tag_index]) * (
                    point - np.array([0, 0, 1])
                )
                CameraParameters(
=======
                point_in_camera_frame = SE3Quat(tag_edge_measurements[tag_index]) * (
                    point - np.array([0, 0, 1])
                )
                cam = CameraParameters(
>>>>>>> 8ee007ae
                    camera_intrinsics_for_tag[tag_index][0],
                    camera_intrinsics_for_tag[tag_index][2:],
                    0,
                )
                # print("chi2", np.sum(np.square(tag_corners[tag_index][2*k : 2*k + 2] -
                #                                cam.cam_map(point_in_camera_frame))))
            edges[edge_counter] = graph.Edge(
                startuid=current_odom_vertex_uid,
                enduid=tag_vertex_id,
                corner_ids=tag_corner_ids_by_tag_vertex_id[tag_vertex_id],
                information=np.eye(2),
                information_prescaling=None,
                camera_intrinsics=camera_intrinsics_for_tag[tag_index],
                measurement=tag_corners[tag_index],
            )
            num_tag_edges += 1

            edge_counter += 1

        # Connect odom to waypoint vertex
        for (
            waypoint_vertex_id,
            waypoint_index,
        ) in waypoint_vertex_id_and_index_by_frame_id.get(int(odom_frame), []):
            if waypoint_vertex_id not in counted_waypoint_vertex_ids:
                vertices[waypoint_vertex_id] = graph.Vertex(
                    mode=graph.VertexType.WAYPOINT,
                    estimate=(
                        SE3Quat(vertices[current_odom_vertex_uid].estimate).inverse()
                        * SE3Quat(waypoint_edge_measurements[waypoint_index])
                    ).to_vector(),
                    fixed=False,
                )
                vertices[waypoint_vertex_id].meta_data[
                    "name"
                ] = waypoint_name_by_vertex_id[waypoint_vertex_id]
                counted_waypoint_vertex_ids.add(waypoint_vertex_id)

            edges[edge_counter] = graph.Edge(
                startuid=current_odom_vertex_uid,
                enduid=waypoint_vertex_id,
                corner_ids=None,
                information=np.eye(6),
                information_prescaling=None,
                camera_intrinsics=None,
                measurement=(
                    SE3Quat(vertices[waypoint_vertex_id].estimate)
                    * SE3Quat(vertices[current_odom_vertex_uid].estimate).inverse()
                ).to_vector(),
            )

            edge_counter += 1

        if previous_vertex:
            # TODO: might want to consider prescaling based on the magnitude of the change
            edges[edge_counter] = graph.Edge(
                startuid=previous_vertex,
                enduid=current_odom_vertex_uid,
                corner_ids=None,
                information=np.eye(6),
                information_prescaling=None,
                camera_intrinsics=None,
                measurement=(
                    SE3Quat(vertices[current_odom_vertex_uid].estimate)
                    * SE3Quat(vertices[previous_vertex].estimate).inverse()
                ).to_vector(),
            )
            edge_counter += 1
        dummy_node_uid = vertex_counter
        vertices[dummy_node_uid] = graph.Vertex(
            mode=graph.VertexType.DUMMY,
            estimate=np.hstack(
                (
                    np.zeros(
                        3,
                    ),
                    odom_vertex_estimates[i][3:],
                )
            ),
            fixed=True,
        )
        vertex_counter += 1
        edges[edge_counter] = graph.Edge(
            startuid=current_odom_vertex_uid,
            enduid=dummy_node_uid,
            corner_ids=None,
            information=np.eye(6),
            information_prescaling=None,
            camera_intrinsics=None,
            measurement=np.array([0, 0, 0, 0, 0, 0, 1]),
        )
        edge_counter += 1

        previous_vertex = current_odom_vertex_uid
    if initialize_with_averages:
        for vertex_id, transforms in tag_transform_estimates.items():
            vertices[vertex_id].estimate = se3_quat_average(transforms).to_vector()

    # TODO: Huber delta should probably scale with pixels rather than error
    resulting_graph = graph.Graph(
        vertices,
        edges,
        gravity_axis="y",
        is_sparse_bundle_adjustment=True,
        use_huber=False,
        huber_delta=None,
        damping_status=True,
    )
    return resulting_graph<|MERGE_RESOLUTION|>--- conflicted
+++ resolved
@@ -217,17 +217,10 @@
             )
             # TODO: create proper subclasses
             for k, point in enumerate(true_3d_points):
-<<<<<<< HEAD
-                SE3Quat(tag_edge_measurements[tag_index]) * (
-                    point - np.array([0, 0, 1])
-                )
-                CameraParameters(
-=======
                 point_in_camera_frame = SE3Quat(tag_edge_measurements[tag_index]) * (
                     point - np.array([0, 0, 1])
                 )
                 cam = CameraParameters(
->>>>>>> 8ee007ae
                     camera_intrinsics_for_tag[tag_index][0],
                     camera_intrinsics_for_tag[tag_index][2:],
                     0,
