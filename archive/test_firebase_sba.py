#!/usr/bin/env python3

import json

import numpy as np
from map_processing import graph_utils, as_graph
import matplotlib.pyplot as plt
import firebase_admin
from firebase_admin import db
from firebase_admin import credentials
from firebase_admin import storage
from g2o import SE3Quat, Quaternion
import os


def locations_from_transforms(locations):
    for i in range(locations.shape[0]):
        locations[i, :7] = SE3Quat(locations[i, :7]).inverse().to_vector()
    return locations


def axis_equal(ax):
    # Create cubic bounding box to simulate equal aspect ratio
<<<<<<< HEAD
    def axis_range_from_limits(limits):
        return limits[1] - limits[0]
=======
    axis_range_from_limits = lambda limits: limits[1] - limits[0]
>>>>>>> 8ee007ae
    max_range = np.array(
        [
            axis_range_from_limits(ax.get_xlim()),
            axis_range_from_limits(ax.get_ylim()),
            axis_range_from_limits(ax.get_zlim()),
        ]
    ).max()
    Xb = 0.5 * max_range * np.mgrid[-1:2:2, -1:2:2, -1:2:2][0].flatten() + 0.5 * (
        ax.get_xlim()[1] + ax.get_xlim()[0]
    )
    Yb = 0.5 * max_range * np.mgrid[-1:2:2, -1:2:2, -1:2:2][1].flatten() + 0.5 * (
        ax.get_ylim()[1] + ax.get_ylim()[0]
    )
    Zb = 0.5 * max_range * np.mgrid[-1:2:2, -1:2:2, -1:2:2][2].flatten() + 0.5 * (
        ax.get_zlim()[1] + ax.get_zlim()[0]
    )
    # Comment or uncomment following both lines to test the fake bounding box:
    for xb, yb, zb in zip(Xb, Yb, Zb):
        ax.plot([xb], [yb], [zb], "w")


def optimize_map(x, tune_weights=False, visualize=False):
    test_graph = as_graph.as_graph(x)
    # higher means more noisy (note: the uncertainty estimates of translation seem to be pretty over optimistic, hence the large correction here)
    # trying to lock orientation
    sensible_default_weights = np.array(
        [
            -6.0,
            -6.0,
            -6.0,
            -6.0,
            -6.0,
            -6.0,
            18,
            18,
            0,
            0,
            0,
            0,
            0.0,
            0.0,
            0.0,
            -1,
            1e2,
            -1,
        ]
    )

<<<<<<< HEAD
    np.array(
=======
    trust_odom = np.array(
>>>>>>> 8ee007ae
        [
            -3.0,
            -3.0,
            -3.0,
            -3.0,
            -3.0,
            -3.0,
            10.6,
            10.6,
            10.6,
            10.6,
            10.6,
            10.6,
            0.0,
            0.0,
            0.0,
            -1,
            -1,
            1e2,
        ]
    )

<<<<<<< HEAD
    np.array(
=======
    trust_tags = np.array(
>>>>>>> 8ee007ae
        [
            10,
            10,
            10,
            10,
            10,
            10,
            -10.6,
            -10.6,
            -10.6,
            -10.6,
            -10.6,
            -10.6,
            0,
            0,
            0,
            -1e2,
            3,
            3,
        ]
    )
    test_graph.weights = sensible_default_weights

    # Load these weights into the graph
    test_graph.update_edges()
    test_graph.generate_unoptimized_graph()
    all_tags_original = test_graph.get_tags_all_position_estimate()
    starting_map = graph_utils.optimizer_to_map(
        test_graph.vertices,
        test_graph.unoptimized_graph,
        is_sparse_bundle_adjustment=True,
    )
    original_tag_verts = locations_from_transforms(starting_map["tags"])
    if tune_weights:
        test_graph.expectation_maximization_once()
        print("tuned weights", test_graph.weights)
    # Create the g2o object and optimize
    test_graph.generate_unoptimized_graph()
    test_graph.optimize_graph()

    # Change vertex estimates based off the optimized graph
    test_graph.update_vertices()

    prior_map = graph_utils.optimizer_to_map(
        test_graph.vertices, test_graph.unoptimized_graph
    )
    resulting_map = graph_utils.optimizer_to_map(
        test_graph.vertices,
        test_graph.optimized_graph,
        is_sparse_bundle_adjustment=True,
    )
    prior_locations = locations_from_transforms(prior_map["locations"])
    locations = locations_from_transforms(resulting_map["locations"])

    tag_verts = locations_from_transforms(resulting_map["tags"])
    tagpoint_positions = resulting_map["tagpoints"]
    waypoint_verts = resulting_map["waypoints"]
    if visualize:
        all_tags = test_graph.get_tags_all_position_estimate()

        f = plt.figure()
        ax = f.add_subplot(111, projection="3d")
        plt.plot(
            locations[:, 0],
            locations[:, 1],
            locations[:, 2],
            ".",
            c="b",
            label="Odom Vertices",
        )
        plt.plot(
            prior_locations[:, 0],
            prior_locations[:, 1],
            prior_locations[:, 2],
            ".",
            c="g",
            label="Prior Odom Vertices",
        )
        plt.plot(
            original_tag_verts[:, 0],
            original_tag_verts[:, 1],
            original_tag_verts[:, 2],
            "o",
            c="c",
            label="Tag Vertices Original",
        )
        plt.plot(
            tag_verts[:, 0],
            tag_verts[:, 1],
            tag_verts[:, 2],
            "o",
            c="r",
            label="Tag Vertices",
        )
        for tag_vert in tag_verts:
            R = Quaternion(tag_vert[3:-1]).rotation_matrix()
            axis_to_color = ["r", "g", "b"]
            for axis_id in range(3):
                ax.quiver(
                    tag_vert[0],
                    tag_vert[1],
                    tag_vert[2],
                    R[0, axis_id],
                    R[1, axis_id],
                    R[2, axis_id],
                    length=1,
                    color=axis_to_color[axis_id],
                )
        plt.plot(
            tagpoint_positions[:, 0],
            tagpoint_positions[:, 1],
            tagpoint_positions[:, 2],
            ".",
            c="m",
            label="Tag Corners",
        )
        for vert in tag_verts:
            ax.text(vert[0], vert[1], vert[2], str(int(vert[-1])), color="black")
        plt.plot(
            waypoint_verts[1][:, 0],
            waypoint_verts[1][:, 1],
            waypoint_verts[1][:, 2],
            "o",
            c="y",
            label="Waypoint Vertices",
        )
        for vert_idx in range(len(waypoint_verts[0])):
            vert = waypoint_verts[1][vert_idx]
            waypoint_name = waypoint_verts[0][vert_idx]["name"]
            ax.text(vert[0], vert[1], vert[2], waypoint_name, color="black")
        # plt.plot(all_tags[:, 0], all_tags[:, 1], all_tags[:, 2], '.', c='g', label='All Tag Edges')
        # plt.plot(all_tags_original[:, 0], all_tags_original[:, 1], all_tags_original[:, 2], '.', c='m', label='All Tag Edges Original')
<<<<<<< HEAD
        compare_std_dev(all_tags, all_tags_original)
=======
        tag_edge_std_dev_before_and_after = compare_std_dev(all_tags, all_tags_original)
>>>>>>> 8ee007ae
        tag_vertex_shift = original_tag_verts - tag_verts
        print("tag_vertex_shift", tag_vertex_shift)
        plt.legend()
        axis_equal(ax)
        plt.show()
    return tag_verts, locations, waypoint_verts


def compare_std_dev(all_tags, all_tags_original):
    return {
        int(tag_id): (
            np.std(all_tags_original[all_tags_original[:, -1] == tag_id, :-1], axis=0),
            np.std(all_tags[all_tags[:, -1] == tag_id, :-1], axis=0),
        )
        for tag_id in np.unique(all_tags[:, -1])
    }


def make_processed_map_JSON(tag_locations, odom_locations, waypoint_locations):
    tag_vertex_map = map(
        lambda curr_tag: {
            "translation": {"x": curr_tag[0], "y": curr_tag[1], "z": curr_tag[2]},
            "rotation": {
                "x": curr_tag[3],
                "y": curr_tag[4],
                "z": curr_tag[5],
                "w": curr_tag[6],
            },
            "id": int(curr_tag[7]),
        },
        tag_locations,
    )
    odom_vertex_map = map(
        lambda curr_odom: {
            "translation": {"x": curr_odom[0], "y": curr_odom[1], "z": curr_odom[2]},
            "rotation": {
                "x": curr_odom[3],
                "y": curr_odom[4],
                "z": curr_odom[5],
                "w": curr_odom[6],
            },
            "poseId": int(curr_odom[8]),
        },
        odom_locations,
    )
    waypoint_vertex_map = map(
        lambda idx: {
            "translation": {
                "x": waypoint_locations[1][idx][0],
                "y": waypoint_locations[1][idx][1],
                "z": waypoint_locations[1][idx][2],
            },
            "rotation": {
                "x": waypoint_locations[1][idx][3],
                "y": waypoint_locations[1][idx][4],
                "z": waypoint_locations[1][idx][5],
                "w": waypoint_locations[1][idx][6],
            },
            "id": waypoint_locations[0][idx]["name"],
        },
        range(len(waypoint_locations[0])),
    )
    return json.dumps(
        {
            "tag_vertices": list(tag_vertex_map),
            "odometry_vertices": list(odom_vertex_map),
            "waypoints_vertices": list(waypoint_vertex_map),
        }
    )


def process_map(map_name, map_json, visualize=False):
    json_blob = bucket.get_blob(map_json)
    if json_blob is not None:
        json_data = json_blob.download_as_string()
        x = json.loads(json_data)
        tag_locations, odom_locations, waypoint_locations = optimize_map(
            x, False, visualize
        )
        processed_map = make_processed_map_JSON(
            tag_locations, odom_locations, waypoint_locations
        )
        processed_map_filename = os.path.basename(map_json)[:-5] + "_processed.json"
        processed_map_full_path = os.path.join("TestProcessed", processed_map_filename)
        processed_map_blob = bucket.blob(processed_map_full_path)
        processed_map_blob.upload_from_string(processed_map)
        db.reference("maps").child(map_name).child("map_file").set(
            processed_map_full_path
        )
        print("processed map", map_name)
    else:
        print("map file was missing")


def unprocessed_maps_callback(m):
    if type(m.data) == str:
        # a single new map just got added
        process_map(m.path.lstrip("/"), m.data, True)
    elif type(m.data) == dict:
        # this will be a dictionary of all the data that is there initially
        for map_name, map_json in m.data.items():
            process_map(map_name, map_json, True)


# Fetch the service account key JSON file contents
cred = credentials.Certificate(os.environ.get("GOOGLE_APPLICATION_CREDENTIALS"))

# Initialize the app with a service account, granting admin privileges
app = firebase_admin.initialize_app(
    cred,
    {
        "databaseURL": "https://invisible-map-sandbox.firebaseio.com/",
        "storageBucket": "invisible-map.appspot.com",
    },
)

ref = db.reference("/unprocessed_maps")
to_process = ref.get()
bucket = storage.bucket(app=app)

ref.listen(unprocessed_maps_callback)<|MERGE_RESOLUTION|>--- conflicted
+++ resolved
@@ -21,12 +21,7 @@
 
 def axis_equal(ax):
     # Create cubic bounding box to simulate equal aspect ratio
-<<<<<<< HEAD
-    def axis_range_from_limits(limits):
-        return limits[1] - limits[0]
-=======
     axis_range_from_limits = lambda limits: limits[1] - limits[0]
->>>>>>> 8ee007ae
     max_range = np.array(
         [
             axis_range_from_limits(ax.get_xlim()),
@@ -75,11 +70,7 @@
         ]
     )
 
-<<<<<<< HEAD
-    np.array(
-=======
     trust_odom = np.array(
->>>>>>> 8ee007ae
         [
             -3.0,
             -3.0,
@@ -102,11 +93,7 @@
         ]
     )
 
-<<<<<<< HEAD
-    np.array(
-=======
     trust_tags = np.array(
->>>>>>> 8ee007ae
         [
             10,
             10,
@@ -239,11 +226,7 @@
             ax.text(vert[0], vert[1], vert[2], waypoint_name, color="black")
         # plt.plot(all_tags[:, 0], all_tags[:, 1], all_tags[:, 2], '.', c='g', label='All Tag Edges')
         # plt.plot(all_tags_original[:, 0], all_tags_original[:, 1], all_tags_original[:, 2], '.', c='m', label='All Tag Edges Original')
-<<<<<<< HEAD
-        compare_std_dev(all_tags, all_tags_original)
-=======
         tag_edge_std_dev_before_and_after = compare_std_dev(all_tags, all_tags_original)
->>>>>>> 8ee007ae
         tag_vertex_shift = original_tag_verts - tag_verts
         print("tag_vertex_shift", tag_vertex_shift)
         plt.legend()
